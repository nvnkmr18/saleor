--- conflicted
+++ resolved
@@ -7,12 +7,7 @@
 from django.shortcuts import get_object_or_404
 from django.template.response import TemplateResponse
 from django.utils.translation import ugettext as _
-
-<<<<<<< HEAD
-from .forms import ChangePasswordForm
-=======
-from .forms import get_address_form
->>>>>>> e752ab4a
+from .forms import ChangePasswordForm, get_address_form
 
 
 @login_required
