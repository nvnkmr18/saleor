schema {
  query: Query
  mutation: Mutation
}

type Query {
  """Look up a webhook by ID."""
  webhook(
    """ID of the webhook."""
    id: ID!
  ): Webhook

  """List of all available webhook events."""
  webhookEvents: [WebhookEvent] @deprecated(reason: "This field will be removed in Saleor 4.0. Use `WebhookEventTypeAsyncEnum` and `WebhookEventTypeSyncEnum` to get available event types.")

  """
  Retrieve a sample payload for a given webhook event based on real data. It can be useful for some integrations where sample payload is required.
  """
  webhookSamplePayload(
    """Name of the requested event type."""
    eventType: WebhookSampleEventTypeEnum!
  ): JSONString

  """Look up a warehouse by ID."""
  warehouse(
    """ID of an warehouse"""
    id: ID!
  ): Warehouse

  """List of warehouses."""
  warehouses(
    filter: WarehouseFilterInput
    sortBy: WarehouseSortingInput

    """Return the elements in the list that come before the specified cursor."""
    before: String

    """Return the elements in the list that come after the specified cursor."""
    after: String

    """Return the first n elements from the list."""
    first: Int

    """Return the last n elements from the list."""
    last: Int
  ): WarehouseCountableConnection

  """Returns a list of all translatable items of a given kind."""
  translations(
    """Kind of objects to retrieve."""
    kind: TranslatableKinds!

    """Return the elements in the list that come before the specified cursor."""
    before: String

    """Return the elements in the list that come after the specified cursor."""
    after: String

    """Return the first n elements from the list."""
    first: Int

    """Return the last n elements from the list."""
    last: Int
  ): TranslatableItemConnection
  translation(
    """ID of the object to retrieve."""
    id: ID!

    """Kind of the object to retrieve."""
    kind: TranslatableKinds!
  ): TranslatableItem

  """Look up a stock by ID"""
  stock(
    """ID of an warehouse"""
    id: ID!
  ): Stock

  """List of stocks."""
  stocks(
    filter: StockFilterInput

    """Return the elements in the list that come before the specified cursor."""
    before: String

    """Return the elements in the list that come after the specified cursor."""
    after: String

    """Return the first n elements from the list."""
    first: Int

    """Return the last n elements from the list."""
    last: Int
  ): StockCountableConnection

  """Return information about the shop."""
  shop: Shop!

  """Order related settings from site settings."""
  orderSettings: OrderSettings

  """Gift card related settings from site settings."""
  giftCardSettings: GiftCardSettings!

  """Look up a shipping zone by ID."""
  shippingZone(
    """ID of the shipping zone."""
    id: ID!

    """Slug of a channel for which the data should be returned."""
    channel: String
  ): ShippingZone

  """List of the shop's shipping zones."""
  shippingZones(
    """Filtering options for shipping zones."""
    filter: ShippingZoneFilterInput

    """Slug of a channel for which the data should be returned."""
    channel: String

    """Return the elements in the list that come before the specified cursor."""
    before: String

    """Return the elements in the list that come after the specified cursor."""
    after: String

    """Return the first n elements from the list."""
    first: Int

    """Return the last n elements from the list."""
    last: Int
  ): ShippingZoneCountableConnection

  """Look up digital content by ID."""
  digitalContent(
    """ID of the digital content."""
    id: ID!
  ): DigitalContent

  """List of digital content."""
  digitalContents(
    """Return the elements in the list that come before the specified cursor."""
    before: String

    """Return the elements in the list that come after the specified cursor."""
    after: String

    """Return the first n elements from the list."""
    first: Int

    """Return the last n elements from the list."""
    last: Int
  ): DigitalContentCountableConnection

  """List of the shop's categories."""
  categories(
    """Filtering options for categories."""
    filter: CategoryFilterInput

    """Sort categories."""
    sortBy: CategorySortingInput

    """Filter categories by the nesting level in the category tree."""
    level: Int

    """Return the elements in the list that come before the specified cursor."""
    before: String

    """Return the elements in the list that come after the specified cursor."""
    after: String

    """Return the first n elements from the list."""
    first: Int

    """Return the last n elements from the list."""
    last: Int
  ): CategoryCountableConnection

  """Look up a category by ID or slug."""
  category(
    """ID of the category."""
    id: ID

    """Slug of the category"""
    slug: String
  ): Category

  """Look up a collection by ID."""
  collection(
    """ID of the collection."""
    id: ID

    """Slug of the category"""
    slug: String

    """Slug of a channel for which the data should be returned."""
    channel: String
  ): Collection

  """List of the shop's collections."""
  collections(
    """Filtering options for collections."""
    filter: CollectionFilterInput

    """Sort collections."""
    sortBy: CollectionSortingInput

    """Slug of a channel for which the data should be returned."""
    channel: String

    """Return the elements in the list that come before the specified cursor."""
    before: String

    """Return the elements in the list that come after the specified cursor."""
    after: String

    """Return the first n elements from the list."""
    first: Int

    """Return the last n elements from the list."""
    last: Int
  ): CollectionCountableConnection

  """Look up a product by ID."""
  product(
    """ID of the product."""
    id: ID

    """Slug of the product."""
    slug: String

    """Slug of a channel for which the data should be returned."""
    channel: String
  ): Product

  """List of the shop's products."""
  products(
    """Filtering options for products."""
    filter: ProductFilterInput

    """Sort products."""
    sortBy: ProductOrder

    """Slug of a channel for which the data should be returned."""
    channel: String

    """Return the elements in the list that come before the specified cursor."""
    before: String

    """Return the elements in the list that come after the specified cursor."""
    after: String

    """Return the first n elements from the list."""
    first: Int

    """Return the last n elements from the list."""
    last: Int
  ): ProductCountableConnection

  """Look up a product type by ID."""
  productType(
    """ID of the product type."""
    id: ID!
  ): ProductType

  """List of the shop's product types."""
  productTypes(
    """Filtering options for product types."""
    filter: ProductTypeFilterInput

    """Sort product types."""
    sortBy: ProductTypeSortingInput

    """Return the elements in the list that come before the specified cursor."""
    before: String

    """Return the elements in the list that come after the specified cursor."""
    after: String

    """Return the first n elements from the list."""
    first: Int

    """Return the last n elements from the list."""
    last: Int
  ): ProductTypeCountableConnection

  """Look up a product variant by ID or SKU."""
  productVariant(
    """ID of the product variant."""
    id: ID

    """Sku of the product variant."""
    sku: String

    """Slug of a channel for which the data should be returned."""
    channel: String
  ): ProductVariant

  """List of product variants."""
  productVariants(
    """Filter product variants by given IDs."""
    ids: [ID]

    """Slug of a channel for which the data should be returned."""
    channel: String

    """Filtering options for product variant."""
    filter: ProductVariantFilterInput

    """Sort products variants."""
    sortBy: ProductVariantSortingInput

    """Return the elements in the list that come before the specified cursor."""
    before: String

    """Return the elements in the list that come after the specified cursor."""
    after: String

    """Return the first n elements from the list."""
    first: Int

    """Return the last n elements from the list."""
    last: Int
  ): ProductVariantCountableConnection

  """List of top selling products."""
  reportProductSales(
    """Span of time."""
    period: ReportingPeriod!

    """Slug of a channel for which the data should be returned."""
    channel: String!

    """Return the elements in the list that come before the specified cursor."""
    before: String

    """Return the elements in the list that come after the specified cursor."""
    after: String

    """Return the first n elements from the list."""
    first: Int

    """Return the last n elements from the list."""
    last: Int
  ): ProductVariantCountableConnection

  """Look up a payment by ID."""
  payment(
    """ID of the payment."""
    id: ID!
  ): Payment

  """List of payments."""
  payments(
    """Filtering options for payments."""
    filter: PaymentFilterInput

    """Return the elements in the list that come before the specified cursor."""
    before: String

    """Return the elements in the list that come after the specified cursor."""
    after: String

    """Return the first n elements from the list."""
    first: Int

    """Return the last n elements from the list."""
    last: Int
  ): PaymentCountableConnection

  """Look up a page by ID or slug."""
  page(
    """ID of the page."""
    id: ID

    """The slug of the page."""
    slug: String
  ): Page

  """List of the shop's pages."""
  pages(
    """Sort pages."""
    sortBy: PageSortingInput

    """Filtering options for pages."""
    filter: PageFilterInput

    """Return the elements in the list that come before the specified cursor."""
    before: String

    """Return the elements in the list that come after the specified cursor."""
    after: String

    """Return the first n elements from the list."""
    first: Int

    """Return the last n elements from the list."""
    last: Int
  ): PageCountableConnection

  """Look up a page type by ID."""
  pageType(
    """ID of the page type."""
    id: ID!
  ): PageType

  """List of the page types."""
  pageTypes(
    """Sort page types."""
    sortBy: PageTypeSortingInput

    """Filtering options for page types."""
    filter: PageTypeFilterInput

    """Return the elements in the list that come before the specified cursor."""
    before: String

    """Return the elements in the list that come after the specified cursor."""
    after: String

    """Return the first n elements from the list."""
    first: Int

    """Return the last n elements from the list."""
    last: Int
  ): PageTypeCountableConnection

  """
  List of activity events to display on homepage (at the moment it only contains order-events).
  """
  homepageEvents(
    """Return the elements in the list that come before the specified cursor."""
    before: String

    """Return the elements in the list that come after the specified cursor."""
    after: String

    """Return the first n elements from the list."""
    first: Int

    """Return the last n elements from the list."""
    last: Int
  ): OrderEventCountableConnection

  """Look up an order by ID."""
  order(
    """ID of an order."""
    id: ID!
  ): Order

  """List of orders."""
  orders(
    """Sort orders."""
    sortBy: OrderSortingInput

    """Filtering options for orders."""
    filter: OrderFilterInput

    """Slug of a channel for which the data should be returned."""
    channel: String

    """Return the elements in the list that come before the specified cursor."""
    before: String

    """Return the elements in the list that come after the specified cursor."""
    after: String

    """Return the first n elements from the list."""
    first: Int

    """Return the last n elements from the list."""
    last: Int
  ): OrderCountableConnection

  """List of draft orders."""
  draftOrders(
    """Sort draft orders."""
    sortBy: OrderSortingInput

    """Filtering options for draft orders."""
    filter: OrderDraftFilterInput

    """Return the elements in the list that come before the specified cursor."""
    before: String

    """Return the elements in the list that come after the specified cursor."""
    after: String

    """Return the first n elements from the list."""
    first: Int

    """Return the last n elements from the list."""
    last: Int
  ): OrderCountableConnection

  """Return the total sales amount from a specific period."""
  ordersTotal(
    """A period of time."""
    period: ReportingPeriod

    """Slug of a channel for which the data should be returned."""
    channel: String
  ): TaxedMoney

  """Look up an order by token."""
  orderByToken(
    """The order's token."""
    token: UUID!
  ): Order

  """Look up a navigation menu by ID or name."""
  menu(
    """Slug of a channel for which the data should be returned."""
    channel: String

    """ID of the menu."""
    id: ID

    """The menu's name."""
    name: String

    """The menu's slug."""
    slug: String
  ): Menu

  """List of the storefront's menus."""
  menus(
    """Slug of a channel for which the data should be returned."""
    channel: String

    """Sort menus."""
    sortBy: MenuSortingInput

    """Filtering options for menus."""
    filter: MenuFilterInput

    """Return the elements in the list that come before the specified cursor."""
    before: String

    """Return the elements in the list that come after the specified cursor."""
    after: String

    """Return the first n elements from the list."""
    first: Int

    """Return the last n elements from the list."""
    last: Int
  ): MenuCountableConnection

  """Look up a menu item by ID."""
  menuItem(
    """ID of the menu item."""
    id: ID!

    """Slug of a channel for which the data should be returned."""
    channel: String
  ): MenuItem

  """List of the storefronts's menu items."""
  menuItems(
    """Slug of a channel for which the data should be returned."""
    channel: String

    """Sort menus items."""
    sortBy: MenuItemSortingInput

    """Filtering options for menu items."""
    filter: MenuItemFilterInput

    """Return the elements in the list that come before the specified cursor."""
    before: String

    """Return the elements in the list that come after the specified cursor."""
    after: String

    """Return the first n elements from the list."""
    first: Int

    """Return the last n elements from the list."""
    last: Int
  ): MenuItemCountableConnection

  """Look up a gift card by ID."""
  giftCard(
    """ID of the gift card."""
    id: ID!
  ): GiftCard

  """List of gift cards."""
  giftCards(
    """
    New in Saleor 3.1. Sort gift cards. Note: this feature is in a preview state and can be subject to changes at later point.
    """
    sortBy: GiftCardSortingInput

    """
    New in Saleor 3.1. Filtering options for gift cards. Note: this feature is in a preview state and can be subject to changes at later point.
    """
    filter: GiftCardFilterInput

    """Return the elements in the list that come before the specified cursor."""
    before: String

    """Return the elements in the list that come after the specified cursor."""
    after: String

    """Return the first n elements from the list."""
    first: Int

    """Return the last n elements from the list."""
    last: Int
  ): GiftCardCountableConnection

  """
  New in Saleor 3.1. List of gift card currencies. Note: this feature is in a preview state and can be subject to changes at later point.
  """
  giftCardCurrencies: [String!]!

  """
  New in Saleor 3.1. List of gift card tags. Note: this feature is in a preview state and can be subject to changes at later point.
  """
  giftCardTags(
    """Filtering options for gift card tags."""
    filter: GiftCardTagFilterInput

    """Return the elements in the list that come before the specified cursor."""
    before: String

    """Return the elements in the list that come after the specified cursor."""
    after: String

    """Return the first n elements from the list."""
    first: Int

    """Return the last n elements from the list."""
    last: Int
  ): GiftCardTagCountableConnection

  """Look up a plugin by ID."""
  plugin(
    """ID of the plugin."""
    id: ID!
  ): Plugin

  """List of plugins."""
  plugins(
    """Filtering options for plugins."""
    filter: PluginFilterInput

    """Sort plugins."""
    sortBy: PluginSortingInput

    """Return the elements in the list that come before the specified cursor."""
    before: String

    """Return the elements in the list that come after the specified cursor."""
    after: String

    """Return the first n elements from the list."""
    first: Int

    """Return the last n elements from the list."""
    last: Int
  ): PluginCountableConnection

  """Look up a sale by ID."""
  sale(
    """ID of the sale."""
    id: ID!

    """Slug of a channel for which the data should be returned."""
    channel: String
  ): Sale

  """List of the shop's sales."""
  sales(
    """Filtering options for sales."""
    filter: SaleFilterInput

    """Sort sales."""
    sortBy: SaleSortingInput

    """
    Search sales by name, value or type. 
    
    DEPRECATED: this field will be removed in Saleor 4.0. Use `filter.search` input instead.
    """
    query: String

    """Slug of a channel for which the data should be returned."""
    channel: String

    """Return the elements in the list that come before the specified cursor."""
    before: String

    """Return the elements in the list that come after the specified cursor."""
    after: String

    """Return the first n elements from the list."""
    first: Int

    """Return the last n elements from the list."""
    last: Int
  ): SaleCountableConnection

  """Look up a voucher by ID."""
  voucher(
    """ID of the voucher."""
    id: ID!

    """Slug of a channel for which the data should be returned."""
    channel: String
  ): Voucher

  """List of the shop's vouchers."""
  vouchers(
    """Filtering options for vouchers."""
    filter: VoucherFilterInput

    """Sort voucher."""
    sortBy: VoucherSortingInput

    """
    Search vouchers by name or code. 
    
    DEPRECATED: this field will be removed in Saleor 4.0. Use `filter.search` input instead.
    """
    query: String

    """Slug of a channel for which the data should be returned."""
    channel: String

    """Return the elements in the list that come before the specified cursor."""
    before: String

    """Return the elements in the list that come after the specified cursor."""
    after: String

    """Return the first n elements from the list."""
    first: Int

    """Return the last n elements from the list."""
    last: Int
  ): VoucherCountableConnection

  """Look up a export file by ID."""
  exportFile(
    """ID of the export file job."""
    id: ID!
  ): ExportFile

  """List of export files."""
  exportFiles(
    """Filtering options for export files."""
    filter: ExportFileFilterInput

    """Sort export files."""
    sortBy: ExportFileSortingInput

    """Return the elements in the list that come before the specified cursor."""
    before: String

    """Return the elements in the list that come after the specified cursor."""
    after: String

    """Return the first n elements from the list."""
    first: Int

    """Return the last n elements from the list."""
    last: Int
  ): ExportFileCountableConnection

  """List of all tax rates available from tax gateway."""
  taxTypes: [TaxType]

  """Look up a checkout by token and slug of channel."""
  checkout(
    """The checkout's token."""
    token: UUID
  ): Checkout

  """List of checkouts."""
  checkouts(
    """New in Saleor 3.1. Sort checkouts."""
    sortBy: CheckoutSortingInput

    """New in Saleor 3.1. Filtering options for checkouts."""
    filter: CheckoutFilterInput

    """Slug of a channel for which the data should be returned."""
    channel: String

    """Return the elements in the list that come before the specified cursor."""
    before: String

    """Return the elements in the list that come after the specified cursor."""
    after: String

    """Return the first n elements from the list."""
    first: Int

    """Return the last n elements from the list."""
    last: Int
  ): CheckoutCountableConnection

  """List of checkout lines."""
  checkoutLines(
    """Return the elements in the list that come before the specified cursor."""
    before: String

    """Return the elements in the list that come after the specified cursor."""
    after: String

    """Return the first n elements from the list."""
    first: Int

    """Return the last n elements from the list."""
    last: Int
  ): CheckoutLineCountableConnection

  """Look up a channel by ID."""
  channel(
    """ID of the channel."""
    id: ID
  ): Channel

  """List of all channels."""
  channels: [Channel!]

  """List of the shop's attributes."""
  attributes(
    """Filtering options for attributes."""
    filter: AttributeFilterInput

    """Sorting options for attributes."""
    sortBy: AttributeSortingInput

    """Slug of a channel for which the data should be returned."""
    channel: String

    """Return the elements in the list that come before the specified cursor."""
    before: String

    """Return the elements in the list that come after the specified cursor."""
    after: String

    """Return the first n elements from the list."""
    first: Int

    """Return the last n elements from the list."""
    last: Int
  ): AttributeCountableConnection

  """Look up an attribute by ID."""
  attribute(
    """ID of the attribute."""
    id: ID

    """Slug of the attribute."""
    slug: String
  ): Attribute

  """List of all apps installations"""
  appsInstallations: [AppInstallation!]!

  """List of the apps."""
  apps(
    """Filtering options for apps."""
    filter: AppFilterInput

    """Sort apps."""
    sortBy: AppSortingInput

    """Return the elements in the list that come before the specified cursor."""
    before: String

    """Return the elements in the list that come after the specified cursor."""
    after: String

    """Return the first n elements from the list."""
    first: Int

    """Return the last n elements from the list."""
    last: Int
  ): AppCountableConnection

  """
  Look up an app by ID. If ID is not provided, return the currently authenticated app.
  """
  app(
    """ID of the app."""
    id: ID
  ): App

  """
  New in Saleor 3.1. List of all extensions. Note: this feature is in a preview state and can be subject to changes at later point.
  """
  appExtensions(
    """Filtering options for apps extensions."""
    filter: AppExtensionFilterInput

    """Return the elements in the list that come before the specified cursor."""
    before: String

    """Return the elements in the list that come after the specified cursor."""
    after: String

    """Return the first n elements from the list."""
    first: Int

    """Return the last n elements from the list."""
    last: Int
  ): AppExtensionCountableConnection

  """
  New in Saleor 3.1. Look up an app extension by ID. Note: this feature is in a preview state and can be subject to changes at later point.
  """
  appExtension(
    """ID of the app extension."""
    id: ID!
  ): AppExtension

  """Returns address validation rules."""
  addressValidationRules(
    """Two-letter ISO 3166-1 country code."""
    countryCode: CountryCode!

    """Designation of a region, province or state."""
    countryArea: String

    """City or a town name."""
    city: String

    """Sublocality like a district."""
    cityArea: String
  ): AddressValidationData

  """Look up an address by ID."""
  address(
    """ID of an address."""
    id: ID!
  ): Address

  """List of the shop's customers."""
  customers(
    """Filtering options for customers."""
    filter: CustomerFilterInput

    """Sort customers."""
    sortBy: UserSortingInput

    """Return the elements in the list that come before the specified cursor."""
    before: String

    """Return the elements in the list that come after the specified cursor."""
    after: String

    """Return the first n elements from the list."""
    first: Int

    """Return the last n elements from the list."""
    last: Int
  ): UserCountableConnection

  """List of permission groups."""
  permissionGroups(
    """Filtering options for permission groups."""
    filter: PermissionGroupFilterInput

    """Sort permission groups."""
    sortBy: PermissionGroupSortingInput

    """Return the elements in the list that come before the specified cursor."""
    before: String

    """Return the elements in the list that come after the specified cursor."""
    after: String

    """Return the first n elements from the list."""
    first: Int

    """Return the last n elements from the list."""
    last: Int
  ): GroupCountableConnection

  """Look up permission group by ID."""
  permissionGroup(
    """ID of the group."""
    id: ID!
  ): Group

  """Return the currently authenticated user."""
  me: User

  """List of the shop's staff users."""
  staffUsers(
    """Filtering options for staff users."""
    filter: StaffUserInput

    """Sort staff users."""
    sortBy: UserSortingInput

    """Return the elements in the list that come before the specified cursor."""
    before: String

    """Return the elements in the list that come after the specified cursor."""
    after: String

    """Return the first n elements from the list."""
    first: Int

    """Return the last n elements from the list."""
    last: Int
  ): UserCountableConnection

  """Look up a user by ID or email address."""
  user(
    """ID of the user."""
    id: ID

    """Email address of the user."""
    email: String
  ): User
  _entities(representations: [_Any]): [_Entity]
  _service: _Service
}

"""Webhook."""
type Webhook implements Node {
  id: ID!
  name: String!

  """List of webhook events."""
  events: [WebhookEvent!]! @deprecated(reason: "This field will be removed in Saleor 4.0. Use `asyncEvents` or `syncEvents` instead.")

  """List of synchronous webhook events."""
  syncEvents: [WebhookEventSync!]!

  """List of asynchronous webhook events."""
  asyncEvents: [WebhookEventAsync!]!
  app: App!

  """Event deliveries."""
  eventDeliveries(
    """Event delivery sorter."""
    sortBy: EventDeliverySortingInput

    """Event delivery filter options."""
    filter: EventDeliveryFilterInput

    """Return the elements in the list that come before the specified cursor."""
    before: String

    """Return the elements in the list that come after the specified cursor."""
    after: String

    """Return the first n elements from the list."""
    first: Int

    """Return the last n elements from the list."""
    last: Int
  ): EventDeliveryCountableConnection
  targetUrl: String!
  isActive: Boolean!
  secretKey: String
}

"""An object with an ID"""
interface Node {
  """The ID of the object."""
  id: ID!
}

"""Webhook event."""
type WebhookEvent {
  """Display name of the event."""
  name: String!

  """Internal name of the event type."""
  eventType: WebhookEventTypeEnum!
}

"""Enum determining type of webhook."""
enum WebhookEventTypeEnum {
  ANY_EVENTS
  ORDER_CREATED
  ORDER_CONFIRMED
  ORDER_FULLY_PAID
  ORDER_UPDATED
  ORDER_CANCELLED
  ORDER_FULFILLED
  DRAFT_ORDER_CREATED
  DRAFT_ORDER_UPDATED
  DRAFT_ORDER_DELETED
  SALE_CREATED
  SALE_UPDATED
  SALE_DELETED
  INVOICE_REQUESTED
  INVOICE_DELETED
  INVOICE_SENT
  CUSTOMER_CREATED
  CUSTOMER_UPDATED
  COLLECTION_CREATED
  COLLECTION_UPDATED
  COLLECTION_DELETED
  PRODUCT_CREATED
  PRODUCT_UPDATED
  PRODUCT_DELETED
  PRODUCT_VARIANT_CREATED
  PRODUCT_VARIANT_UPDATED
  PRODUCT_VARIANT_DELETED
  PRODUCT_VARIANT_OUT_OF_STOCK
  PRODUCT_VARIANT_BACK_IN_STOCK
  CHECKOUT_CREATED
  CHECKOUT_UPDATED
  FULFILLMENT_CREATED
  FULFILLMENT_CANCELED
  NOTIFY_USER
  PAGE_CREATED
  PAGE_UPDATED
  PAGE_DELETED
  TRANSLATION_CREATED
  TRANSLATION_UPDATED
  PAYMENT_AUTHORIZE
  PAYMENT_CAPTURE
  PAYMENT_CONFIRM
  PAYMENT_LIST_GATEWAYS
  PAYMENT_PROCESS
  PAYMENT_REFUND
  PAYMENT_VOID
  SHIPPING_LIST_METHODS_FOR_CHECKOUT
  ORDER_FILTER_SHIPPING_METHODS
  CHECKOUT_FILTER_SHIPPING_METHODS
}

"""Synchronous webhook event."""
type WebhookEventSync {
  """Display name of the event."""
  name: String!

  """Internal name of the event type."""
  eventType: WebhookEventTypeSyncEnum!
}

"""Enum determining type of webhook."""
enum WebhookEventTypeSyncEnum {
  PAYMENT_AUTHORIZE
  PAYMENT_CAPTURE
  PAYMENT_CONFIRM
  PAYMENT_LIST_GATEWAYS
  PAYMENT_PROCESS
  PAYMENT_REFUND
  PAYMENT_VOID
  SHIPPING_LIST_METHODS_FOR_CHECKOUT
  ORDER_FILTER_SHIPPING_METHODS
  CHECKOUT_FILTER_SHIPPING_METHODS
}

"""Asynchronous webhook event."""
type WebhookEventAsync {
  """Display name of the event."""
  name: String!

  """Internal name of the event type."""
  eventType: WebhookEventTypeAsyncEnum!
}

"""Enum determining type of webhook."""
enum WebhookEventTypeAsyncEnum {
  """All the events."""
  ANY_EVENTS

  """A new order is placed."""
  ORDER_CREATED

  """
  An order is confirmed (status change unconfirmed -> unfulfilled) by a staff user using the OrderConfirm mutation. It also triggers when the user completes the checkout and the shop setting `automatically_confirm_all_new_orders` is enabled.
  """
  ORDER_CONFIRMED

  """Payment is made and an order is fully paid."""
  ORDER_FULLY_PAID

  """
  An order is updated; triggered for all changes related to an order; covers all other order webhooks, except for ORDER_CREATED.
  """
  ORDER_UPDATED

  """An order is cancelled."""
  ORDER_CANCELLED

  """An order is fulfilled."""
  ORDER_FULFILLED
  DRAFT_ORDER_CREATED
  DRAFT_ORDER_UPDATED
  DRAFT_ORDER_DELETED
  SALE_CREATED
  SALE_UPDATED
  SALE_DELETED

  """An invoice for order requested."""
  INVOICE_REQUESTED

  """An invoice is deleted."""
  INVOICE_DELETED

  """Invoice has been sent."""
  INVOICE_SENT

  """A new customer account is created."""
  CUSTOMER_CREATED

  """A customer account is updated."""
  CUSTOMER_UPDATED

  """A new collection is created."""
  COLLECTION_CREATED

  """A collection is updated."""
  COLLECTION_UPDATED

  """A collection is deleted."""
  COLLECTION_DELETED

  """A new product is created."""
  PRODUCT_CREATED

  """A product is updated."""
  PRODUCT_UPDATED

  """A product is deleted."""
  PRODUCT_DELETED

  """A new product variant is created."""
  PRODUCT_VARIANT_CREATED

  """A product variant is updated."""
  PRODUCT_VARIANT_UPDATED

  """A product variant is deleted."""
  PRODUCT_VARIANT_DELETED
  PRODUCT_VARIANT_OUT_OF_STOCK
  PRODUCT_VARIANT_BACK_IN_STOCK

  """A new checkout is created."""
  CHECKOUT_CREATED

  """
  A checkout is updated. It also triggers all updates related to the checkout.
  """
  CHECKOUT_UPDATED

  """A new fulfillment is created."""
  FULFILLMENT_CREATED

  """A fulfillment is cancelled."""
  FULFILLMENT_CANCELED

  """User notification triggered."""
  NOTIFY_USER

  """A new page is created."""
  PAGE_CREATED

  """A page is updated."""
  PAGE_UPDATED

  """A page is deleted."""
  PAGE_DELETED
  TRANSLATION_CREATED
  TRANSLATION_UPDATED
}

"""Represents app data."""
type App implements Node & ObjectWithMetadata {
  id: ID!

  """
  List of private metadata items.Requires proper staff permissions to access.
  """
  privateMetadata: [MetadataItem]!

  """List of public metadata items. Can be accessed without permissions."""
  metadata: [MetadataItem]!

  """List of the app's permissions."""
  permissions: [Permission]

  """The date and time when the app was created."""
  created: DateTime

  """Determine if app will be set active or not."""
  isActive: Boolean

  """Name of the app."""
  name: String

  """Type of the app."""
  type: AppTypeEnum

  """Last 4 characters of the tokens."""
  tokens: [AppToken]

  """List of webhooks assigned to this app."""
  webhooks: [Webhook]

  """Description of this app."""
  aboutApp: String

  """Description of the data privacy defined for this app."""
  dataPrivacy: String

  """Url to details about the privacy policy on the app owner page."""
  dataPrivacyUrl: String

  """Homepage of the app."""
  homepageUrl: String

  """Support page for the app."""
  supportUrl: String

  """Url to iframe with the configuration for the app."""
  configurationUrl: String

  """Url to iframe with the app."""
  appUrl: String

  """Version number of the app."""
  version: String

  """JWT token used to authenticate by thridparty app."""
  accessToken: String

  """
  New in Saleor 3.1. App's dashboard extensions. Note: this feature is in a preview state and can be subject to changes at later point.
  """
  extensions: [AppExtension!]!
}

interface ObjectWithMetadata {
  """
  List of private metadata items.Requires proper staff permissions to access.
  """
  privateMetadata: [MetadataItem]!

  """List of public metadata items. Can be accessed without permissions."""
  metadata: [MetadataItem]!
}

type MetadataItem {
  """Key of a metadata item."""
  key: String!

  """Value of a metadata item."""
  value: String!
}

"""Represents a permission object in a friendly form."""
type Permission {
  """Internal code for permission."""
  code: PermissionEnum!

  """Describe action(s) allowed to do by permission."""
  name: String!
}

"""An enumeration."""
enum PermissionEnum {
  MANAGE_USERS
  MANAGE_STAFF
  IMPERSONATE_USER
  MANAGE_APPS
  MANAGE_CHANNELS
  MANAGE_DISCOUNTS
  MANAGE_PLUGINS
  MANAGE_GIFT_CARD
  MANAGE_MENUS
  MANAGE_ORDERS
  MANAGE_PAGES
  MANAGE_PAGE_TYPES_AND_ATTRIBUTES
  HANDLE_PAYMENTS
  MANAGE_PRODUCTS
  MANAGE_PRODUCT_TYPES_AND_ATTRIBUTES
  MANAGE_SHIPPING
  MANAGE_SETTINGS
  MANAGE_TRANSLATIONS
  MANAGE_CHECKOUTS
}

"""
The `DateTime` scalar type represents a DateTime
value as specified by
[iso8601](https://en.wikipedia.org/wiki/ISO_8601).
"""
scalar DateTime

"""Enum determining type of your App."""
enum AppTypeEnum {
  """
  Local Saleor App. The app is fully manageable from dashboard. You can change assigned permissions, add webhooks, or authentication token
  """
  LOCAL

  """
  Third party external App. Installation is fully automated. Saleor uses a defined App manifest to gather all required information.
  """
  THIRDPARTY
}

"""Represents token data."""
type AppToken implements Node {
  id: ID!

  """Name of the authenticated token."""
  name: String

  """Last 4 characters of the token."""
  authToken: String
}

"""Represents app data."""
type AppExtension implements Node {
  id: ID!

  """List of the app extension's permissions."""
  permissions: [Permission!]!

  """Label of the extension to show in the dashboard."""
  label: String!

  """URL of a view where extension's iframe is placed."""
  url: String!

  """Place where given extension will be mounted."""
  mount: AppExtensionMountEnum!

  """Type of way how app extension will be opened."""
  target: AppExtensionTargetEnum!
  app: App!

  """JWT token used to authenticate by thridparty app extension."""
  accessToken: String
}

"""All places where app extension can be mounted."""
enum AppExtensionMountEnum {
  PRODUCT_OVERVIEW_CREATE
  PRODUCT_OVERVIEW_MORE_ACTIONS
  PRODUCT_DETAILS_MORE_ACTIONS
  NAVIGATION_CATALOG
  NAVIGATION_ORDERS
  NAVIGATION_CUSTOMERS
  NAVIGATION_DISCOUNTS
  NAVIGATION_TRANSLATIONS
  NAVIGATION_PAGES
}

"""
All available ways of opening an app extension.

    POPUP - app's extension will be mounted as a popup window
    APP_PAGE - redirect to app's page
"""
enum AppExtensionTargetEnum {
  POPUP
  APP_PAGE
}

type EventDeliveryCountableConnection {
  """Pagination data for this connection."""
  pageInfo: PageInfo!
  edges: [EventDeliveryCountableEdge!]!

  """A total count of items in the collection."""
  totalCount: Int
}

"""
The Relay compliant `PageInfo` type, containing data necessary to paginate this connection.
"""
type PageInfo {
  """When paginating forwards, are there more items?"""
  hasNextPage: Boolean!

  """When paginating backwards, are there more items?"""
  hasPreviousPage: Boolean!

  """When paginating backwards, the cursor to continue."""
  startCursor: String

  """When paginating forwards, the cursor to continue."""
  endCursor: String
}

type EventDeliveryCountableEdge {
  """The item at the end of the edge."""
  node: EventDelivery!

  """A cursor for use in pagination."""
  cursor: String!
}

"""Event delivery."""
type EventDelivery implements Node {
  id: ID!
  createdAt: DateTime!

  """Event delivery status."""
  status: EventDeliveryStatusEnum!

  """Webhook event type."""
  eventType: WebhookEventTypeEnum!

  """Event delivery attempts."""
  attempts(
    """Event delivery sorter"""
    sortBy: EventDeliveryAttemptSortingInput

    """Return the elements in the list that come before the specified cursor."""
    before: String

    """Return the elements in the list that come after the specified cursor."""
    after: String

    """Return the first n elements from the list."""
    first: Int

    """Return the last n elements from the list."""
    last: Int
  ): EventDeliveryAttemptCountableConnection

  """Event payload."""
  payload: String
}

enum EventDeliveryStatusEnum {
  PENDING
  SUCCESS
  FAILED
}

type EventDeliveryAttemptCountableConnection {
  """Pagination data for this connection."""
  pageInfo: PageInfo!
  edges: [EventDeliveryAttemptCountableEdge!]!

  """A total count of items in the collection."""
  totalCount: Int
}

type EventDeliveryAttemptCountableEdge {
  """The item at the end of the edge."""
  node: EventDeliveryAttempt!

  """A cursor for use in pagination."""
  cursor: String!
}

"""Event delivery attempts."""
type EventDeliveryAttempt implements Node {
  id: ID!

  """Event delivery creation date and time."""
  createdAt: DateTime!
  taskId: String
  duration: Float
  response: String
  responseHeaders: String
  requestHeaders: String

  """Event delivery status."""
  status: EventDeliveryStatusEnum!
}

input EventDeliveryAttemptSortingInput {
  """Specifies the direction in which to sort products."""
  direction: OrderDirection!

  """Sort attempts by the selected field."""
  field: EventDeliveryAttemptSortField!
}

enum OrderDirection {
  """Specifies an ascending sort order."""
  ASC

  """Specifies a descending sort order."""
  DESC
}

enum EventDeliveryAttemptSortField {
  """Sort event delivery attempts by created at."""
  CREATED_AT
}

input EventDeliverySortingInput {
  """Specifies the direction in which to sort products."""
  direction: OrderDirection!

  """Sort deliveries by the selected field."""
  field: EventDeliverySortField!
}

enum EventDeliverySortField {
  """Sort event deliveries by created at."""
  CREATED_AT
}

input EventDeliveryFilterInput {
  status: EventDeliveryStatusEnum
  eventType: WebhookEventTypeEnum
}

scalar JSONString

"""An enumeration."""
enum WebhookSampleEventTypeEnum {
  ORDER_CREATED
  ORDER_CONFIRMED
  ORDER_FULLY_PAID
  ORDER_UPDATED
  ORDER_CANCELLED
  ORDER_FULFILLED
  DRAFT_ORDER_CREATED
  DRAFT_ORDER_UPDATED
  DRAFT_ORDER_DELETED
  SALE_CREATED
  SALE_UPDATED
  SALE_DELETED
  INVOICE_REQUESTED
  INVOICE_DELETED
  INVOICE_SENT
  CUSTOMER_CREATED
  CUSTOMER_UPDATED
  COLLECTION_CREATED
  COLLECTION_UPDATED
  COLLECTION_DELETED
  PRODUCT_CREATED
  PRODUCT_UPDATED
  PRODUCT_DELETED
  PRODUCT_VARIANT_CREATED
  PRODUCT_VARIANT_UPDATED
  PRODUCT_VARIANT_DELETED
  PRODUCT_VARIANT_OUT_OF_STOCK
  PRODUCT_VARIANT_BACK_IN_STOCK
  CHECKOUT_CREATED
  CHECKOUT_UPDATED
  FULFILLMENT_CREATED
  FULFILLMENT_CANCELED
  NOTIFY_USER
  PAGE_CREATED
  PAGE_UPDATED
  PAGE_DELETED
  TRANSLATION_CREATED
  TRANSLATION_UPDATED
}

"""Represents warehouse."""
type Warehouse implements Node & ObjectWithMetadata {
  id: ID!

  """
  List of private metadata items.Requires proper staff permissions to access.
  """
  privateMetadata: [MetadataItem]!

  """List of public metadata items. Can be accessed without permissions."""
  metadata: [MetadataItem]!
  name: String!
  slug: String!
  email: String!
  isPrivate: Boolean!
  address: Address!

  """Warehouse company name."""
  companyName: String! @deprecated(reason: "This field will be removed in Saleor 4.0. Use `Address.companyName` instead.")

  """
  New in Saleor 3.1. Click and collect options: local, all or disabled. Note: this feature is in a preview state and can be subject to changes at later point.
  """
  clickAndCollectOption: WarehouseClickAndCollectOptionEnum!
  shippingZones(
    """Return the elements in the list that come before the specified cursor."""
    before: String

    """Return the elements in the list that come after the specified cursor."""
    after: String

    """Return the first n elements from the list."""
    first: Int

    """Return the last n elements from the list."""
    last: Int
  ): ShippingZoneCountableConnection!
}

"""Represents user address data."""
type Address implements Node {
  id: ID!
  firstName: String!
  lastName: String!
  companyName: String!
  streetAddress1: String!
  streetAddress2: String!
  city: String!
  cityArea: String!
  postalCode: String!

  """Shop's default country."""
  country: CountryDisplay!
  countryArea: String!
  phone: String

  """Address is user's default shipping address."""
  isDefaultShippingAddress: Boolean

  """Address is user's default billing address."""
  isDefaultBillingAddress: Boolean
}

type CountryDisplay {
  """Country code."""
  code: String!

  """Country name."""
  country: String!

  """Country tax."""
  vat: VAT
}

"""Represents a VAT rate for a country."""
type VAT {
  """Country code."""
  countryCode: String!

  """Standard VAT rate in percent."""
  standardRate: Float

  """Country's VAT rate exceptions for specific types of goods."""
  reducedRates: [ReducedRate]!
}

"""Represents a reduced VAT rate for a particular type of goods."""
type ReducedRate {
  """Reduced VAT rate in percent."""
  rate: Float!

  """A type of goods."""
  rateType: String!
}

"""An enumeration."""
enum WarehouseClickAndCollectOptionEnum {
  DISABLED
  LOCAL
  ALL
}

type ShippingZoneCountableConnection {
  """Pagination data for this connection."""
  pageInfo: PageInfo!
  edges: [ShippingZoneCountableEdge!]!

  """A total count of items in the collection."""
  totalCount: Int
}

type ShippingZoneCountableEdge {
  """The item at the end of the edge."""
  node: ShippingZone!

  """A cursor for use in pagination."""
  cursor: String!
}

"""
Represents a shipping zone in the shop. Zones are the concept used only for grouping shipping methods in the dashboard, and are never exposed to the customers directly.
"""
type ShippingZone implements Node & ObjectWithMetadata {
  id: ID!

  """
  List of private metadata items.Requires proper staff permissions to access.
  """
  privateMetadata: [MetadataItem]!

  """List of public metadata items. Can be accessed without permissions."""
  metadata: [MetadataItem]!
  name: String!
  default: Boolean!

  """Lowest and highest prices for the shipping."""
  priceRange: MoneyRange

  """List of countries available for the method."""
  countries: [CountryDisplay]

  """
  List of shipping methods available for orders shipped to countries within this shipping zone.
  """
  shippingMethods: [ShippingMethodType]

  """List of warehouses for shipping zone."""
  warehouses: [Warehouse!]!

  """List of channels for shipping zone."""
  channels: [Channel!]!

  """Description of a shipping zone."""
  description: String
}

"""Represents a range of amounts of money."""
type MoneyRange {
  """Lower bound of a price range."""
  start: Money

  """Upper bound of a price range."""
  stop: Money
}

"""Represents amount of money in specific currency."""
type Money {
  """Currency code."""
  currency: String!

  """Amount of money."""
  amount: Float!
}

"""
Shipping method are the methods you'll use to get customer's orders to them. They are directly exposed to the customers.
"""
type ShippingMethodType implements Node & ObjectWithMetadata {
  """Shipping method ID."""
  id: ID!

  """
  List of private metadata items.Requires proper staff permissions to access.
  """
  privateMetadata: [MetadataItem]!

  """List of public metadata items. Can be accessed without permissions."""
  metadata: [MetadataItem]!

  """Shipping method name."""
  name: String!

  """Shipping method description."""
  description: JSONString

  """Type of the shipping method."""
  type: ShippingMethodTypeEnum

  """Returns translated shipping method fields for the given language code."""
  translation(
    """A language code to return the translation for shipping method."""
    languageCode: LanguageCodeEnum!
  ): ShippingMethodTranslation

  """List of channels available for the method."""
  channelListings: [ShippingMethodChannelListing!]

  """The price of the cheapest variant (including discounts)."""
  maximumOrderPrice: Money

  """The price of the cheapest variant (including discounts)."""
  minimumOrderPrice: Money

  """
  Postal code ranges rule of exclusion or inclusion of the shipping method.
  """
  postalCodeRules: [ShippingMethodPostalCodeRule]

  """List of excluded products for the shipping method."""
  excludedProducts(
    """Return the elements in the list that come before the specified cursor."""
    before: String

    """Return the elements in the list that come after the specified cursor."""
    after: String

    """Return the first n elements from the list."""
    first: Int

    """Return the last n elements from the list."""
    last: Int
  ): ProductCountableConnection

  """Minimum order weight to use this shipping method."""
  minimumOrderWeight: Weight

  """Maximum order weight to use this shipping method."""
  maximumOrderWeight: Weight

  """Maximum number of days for delivery."""
  maximumDeliveryDays: Int

  """Minimal number of days for delivery."""
  minimumDeliveryDays: Int
}

"""An enumeration."""
enum ShippingMethodTypeEnum {
  PRICE
  WEIGHT
}

type ShippingMethodTranslation implements Node {
  id: ID!

  """Translation language."""
  language: LanguageDisplay!
  name: String
  description: JSONString
}

type LanguageDisplay {
  """ISO 639 representation of the language name."""
  code: LanguageCodeEnum!

  """Full name of the language."""
  language: String!
}

"""An enumeration."""
enum LanguageCodeEnum {
  AF
  AF_NA
  AF_ZA
  AGQ
  AGQ_CM
  AK
  AK_GH
  AM
  AM_ET
  AR
  AR_AE
  AR_BH
  AR_DJ
  AR_DZ
  AR_EG
  AR_EH
  AR_ER
  AR_IL
  AR_IQ
  AR_JO
  AR_KM
  AR_KW
  AR_LB
  AR_LY
  AR_MA
  AR_MR
  AR_OM
  AR_PS
  AR_QA
  AR_SA
  AR_SD
  AR_SO
  AR_SS
  AR_SY
  AR_TD
  AR_TN
  AR_YE
  AS
  AS_IN
  ASA
  ASA_TZ
  AST
  AST_ES
  AZ
  AZ_CYRL
  AZ_CYRL_AZ
  AZ_LATN
  AZ_LATN_AZ
  BAS
  BAS_CM
  BE
  BE_BY
  BEM
  BEM_ZM
  BEZ
  BEZ_TZ
  BG
  BG_BG
  BM
  BM_ML
  BN
  BN_BD
  BN_IN
  BO
  BO_CN
  BO_IN
  BR
  BR_FR
  BRX
  BRX_IN
  BS
  BS_CYRL
  BS_CYRL_BA
  BS_LATN
  BS_LATN_BA
  CA
  CA_AD
  CA_ES
  CA_ES_VALENCIA
  CA_FR
  CA_IT
  CCP
  CCP_BD
  CCP_IN
  CE
  CE_RU
  CEB
  CEB_PH
  CGG
  CGG_UG
  CHR
  CHR_US
  CKB
  CKB_IQ
  CKB_IR
  CS
  CS_CZ
  CU
  CU_RU
  CY
  CY_GB
  DA
  DA_DK
  DA_GL
  DAV
  DAV_KE
  DE
  DE_AT
  DE_BE
  DE_CH
  DE_DE
  DE_IT
  DE_LI
  DE_LU
  DJE
  DJE_NE
  DSB
  DSB_DE
  DUA
  DUA_CM
  DYO
  DYO_SN
  DZ
  DZ_BT
  EBU
  EBU_KE
  EE
  EE_GH
  EE_TG
  EL
  EL_CY
  EL_GR
  EN
  EN_AE
  EN_AG
  EN_AI
  EN_AS
  EN_AT
  EN_AU
  EN_BB
  EN_BE
  EN_BI
  EN_BM
  EN_BS
  EN_BW
  EN_BZ
  EN_CA
  EN_CC
  EN_CH
  EN_CK
  EN_CM
  EN_CX
  EN_CY
  EN_DE
  EN_DG
  EN_DK
  EN_DM
  EN_ER
  EN_FI
  EN_FJ
  EN_FK
  EN_FM
  EN_GB
  EN_GD
  EN_GG
  EN_GH
  EN_GI
  EN_GM
  EN_GU
  EN_GY
  EN_HK
  EN_IE
  EN_IL
  EN_IM
  EN_IN
  EN_IO
  EN_JE
  EN_JM
  EN_KE
  EN_KI
  EN_KN
  EN_KY
  EN_LC
  EN_LR
  EN_LS
  EN_MG
  EN_MH
  EN_MO
  EN_MP
  EN_MS
  EN_MT
  EN_MU
  EN_MW
  EN_MY
  EN_NA
  EN_NF
  EN_NG
  EN_NL
  EN_NR
  EN_NU
  EN_NZ
  EN_PG
  EN_PH
  EN_PK
  EN_PN
  EN_PR
  EN_PW
  EN_RW
  EN_SB
  EN_SC
  EN_SD
  EN_SE
  EN_SG
  EN_SH
  EN_SI
  EN_SL
  EN_SS
  EN_SX
  EN_SZ
  EN_TC
  EN_TK
  EN_TO
  EN_TT
  EN_TV
  EN_TZ
  EN_UG
  EN_UM
  EN_US
  EN_VC
  EN_VG
  EN_VI
  EN_VU
  EN_WS
  EN_ZA
  EN_ZM
  EN_ZW
  EO
  ES
  ES_AR
  ES_BO
  ES_BR
  ES_BZ
  ES_CL
  ES_CO
  ES_CR
  ES_CU
  ES_DO
  ES_EA
  ES_EC
  ES_ES
  ES_GQ
  ES_GT
  ES_HN
  ES_IC
  ES_MX
  ES_NI
  ES_PA
  ES_PE
  ES_PH
  ES_PR
  ES_PY
  ES_SV
  ES_US
  ES_UY
  ES_VE
  ET
  ET_EE
  EU
  EU_ES
  EWO
  EWO_CM
  FA
  FA_AF
  FA_IR
  FF
  FF_ADLM
  FF_ADLM_BF
  FF_ADLM_CM
  FF_ADLM_GH
  FF_ADLM_GM
  FF_ADLM_GN
  FF_ADLM_GW
  FF_ADLM_LR
  FF_ADLM_MR
  FF_ADLM_NE
  FF_ADLM_NG
  FF_ADLM_SL
  FF_ADLM_SN
  FF_LATN
  FF_LATN_BF
  FF_LATN_CM
  FF_LATN_GH
  FF_LATN_GM
  FF_LATN_GN
  FF_LATN_GW
  FF_LATN_LR
  FF_LATN_MR
  FF_LATN_NE
  FF_LATN_NG
  FF_LATN_SL
  FF_LATN_SN
  FI
  FI_FI
  FIL
  FIL_PH
  FO
  FO_DK
  FO_FO
  FR
  FR_BE
  FR_BF
  FR_BI
  FR_BJ
  FR_BL
  FR_CA
  FR_CD
  FR_CF
  FR_CG
  FR_CH
  FR_CI
  FR_CM
  FR_DJ
  FR_DZ
  FR_FR
  FR_GA
  FR_GF
  FR_GN
  FR_GP
  FR_GQ
  FR_HT
  FR_KM
  FR_LU
  FR_MA
  FR_MC
  FR_MF
  FR_MG
  FR_ML
  FR_MQ
  FR_MR
  FR_MU
  FR_NC
  FR_NE
  FR_PF
  FR_PM
  FR_RE
  FR_RW
  FR_SC
  FR_SN
  FR_SY
  FR_TD
  FR_TG
  FR_TN
  FR_VU
  FR_WF
  FR_YT
  FUR
  FUR_IT
  FY
  FY_NL
  GA
  GA_GB
  GA_IE
  GD
  GD_GB
  GL
  GL_ES
  GSW
  GSW_CH
  GSW_FR
  GSW_LI
  GU
  GU_IN
  GUZ
  GUZ_KE
  GV
  GV_IM
  HA
  HA_GH
  HA_NE
  HA_NG
  HAW
  HAW_US
  HE
  HE_IL
  HI
  HI_IN
  HR
  HR_BA
  HR_HR
  HSB
  HSB_DE
  HU
  HU_HU
  HY
  HY_AM
  IA
  ID
  ID_ID
  IG
  IG_NG
  II
  II_CN
  IS
  IS_IS
  IT
  IT_CH
  IT_IT
  IT_SM
  IT_VA
  JA
  JA_JP
  JGO
  JGO_CM
  JMC
  JMC_TZ
  JV
  JV_ID
  KA
  KA_GE
  KAB
  KAB_DZ
  KAM
  KAM_KE
  KDE
  KDE_TZ
  KEA
  KEA_CV
  KHQ
  KHQ_ML
  KI
  KI_KE
  KK
  KK_KZ
  KKJ
  KKJ_CM
  KL
  KL_GL
  KLN
  KLN_KE
  KM
  KM_KH
  KN
  KN_IN
  KO
  KO_KP
  KO_KR
  KOK
  KOK_IN
  KS
  KS_ARAB
  KS_ARAB_IN
  KSB
  KSB_TZ
  KSF
  KSF_CM
  KSH
  KSH_DE
  KU
  KU_TR
  KW
  KW_GB
  KY
  KY_KG
  LAG
  LAG_TZ
  LB
  LB_LU
  LG
  LG_UG
  LKT
  LKT_US
  LN
  LN_AO
  LN_CD
  LN_CF
  LN_CG
  LO
  LO_LA
  LRC
  LRC_IQ
  LRC_IR
  LT
  LT_LT
  LU
  LU_CD
  LUO
  LUO_KE
  LUY
  LUY_KE
  LV
  LV_LV
  MAI
  MAI_IN
  MAS
  MAS_KE
  MAS_TZ
  MER
  MER_KE
  MFE
  MFE_MU
  MG
  MG_MG
  MGH
  MGH_MZ
  MGO
  MGO_CM
  MI
  MI_NZ
  MK
  MK_MK
  ML
  ML_IN
  MN
  MN_MN
  MNI
  MNI_BENG
  MNI_BENG_IN
  MR
  MR_IN
  MS
  MS_BN
  MS_ID
  MS_MY
  MS_SG
  MT
  MT_MT
  MUA
  MUA_CM
  MY
  MY_MM
  MZN
  MZN_IR
  NAQ
  NAQ_NA
  NB
  NB_NO
  NB_SJ
  ND
  ND_ZW
  NDS
  NDS_DE
  NDS_NL
  NE
  NE_IN
  NE_NP
  NL
  NL_AW
  NL_BE
  NL_BQ
  NL_CW
  NL_NL
  NL_SR
  NL_SX
  NMG
  NMG_CM
  NN
  NN_NO
  NNH
  NNH_CM
  NUS
  NUS_SS
  NYN
  NYN_UG
  OM
  OM_ET
  OM_KE
  OR
  OR_IN
  OS
  OS_GE
  OS_RU
  PA
  PA_ARAB
  PA_ARAB_PK
  PA_GURU
  PA_GURU_IN
  PCM
  PCM_NG
  PL
  PL_PL
  PRG
  PS
  PS_AF
  PS_PK
  PT
  PT_AO
  PT_BR
  PT_CH
  PT_CV
  PT_GQ
  PT_GW
  PT_LU
  PT_MO
  PT_MZ
  PT_PT
  PT_ST
  PT_TL
  QU
  QU_BO
  QU_EC
  QU_PE
  RM
  RM_CH
  RN
  RN_BI
  RO
  RO_MD
  RO_RO
  ROF
  ROF_TZ
  RU
  RU_BY
  RU_KG
  RU_KZ
  RU_MD
  RU_RU
  RU_UA
  RW
  RW_RW
  RWK
  RWK_TZ
  SAH
  SAH_RU
  SAQ
  SAQ_KE
  SAT
  SAT_OLCK
  SAT_OLCK_IN
  SBP
  SBP_TZ
  SD
  SD_ARAB
  SD_ARAB_PK
  SD_DEVA
  SD_DEVA_IN
  SE
  SE_FI
  SE_NO
  SE_SE
  SEH
  SEH_MZ
  SES
  SES_ML
  SG
  SG_CF
  SHI
  SHI_LATN
  SHI_LATN_MA
  SHI_TFNG
  SHI_TFNG_MA
  SI
  SI_LK
  SK
  SK_SK
  SL
  SL_SI
  SMN
  SMN_FI
  SN
  SN_ZW
  SO
  SO_DJ
  SO_ET
  SO_KE
  SO_SO
  SQ
  SQ_AL
  SQ_MK
  SQ_XK
  SR
  SR_CYRL
  SR_CYRL_BA
  SR_CYRL_ME
  SR_CYRL_RS
  SR_CYRL_XK
  SR_LATN
  SR_LATN_BA
  SR_LATN_ME
  SR_LATN_RS
  SR_LATN_XK
  SU
  SU_LATN
  SU_LATN_ID
  SV
  SV_AX
  SV_FI
  SV_SE
  SW
  SW_CD
  SW_KE
  SW_TZ
  SW_UG
  TA
  TA_IN
  TA_LK
  TA_MY
  TA_SG
  TE
  TE_IN
  TEO
  TEO_KE
  TEO_UG
  TG
  TG_TJ
  TH
  TH_TH
  TI
  TI_ER
  TI_ET
  TK
  TK_TM
  TO
  TO_TO
  TR
  TR_CY
  TR_TR
  TT
  TT_RU
  TWQ
  TWQ_NE
  TZM
  TZM_MA
  UG
  UG_CN
  UK
  UK_UA
  UR
  UR_IN
  UR_PK
  UZ
  UZ_ARAB
  UZ_ARAB_AF
  UZ_CYRL
  UZ_CYRL_UZ
  UZ_LATN
  UZ_LATN_UZ
  VAI
  VAI_LATN
  VAI_LATN_LR
  VAI_VAII
  VAI_VAII_LR
  VI
  VI_VN
  VO
  VUN
  VUN_TZ
  WAE
  WAE_CH
  WO
  WO_SN
  XH
  XH_ZA
  XOG
  XOG_UG
  YAV
  YAV_CM
  YI
  YO
  YO_BJ
  YO_NG
  YUE
  YUE_HANS
  YUE_HANS_CN
  YUE_HANT
  YUE_HANT_HK
  ZGH
  ZGH_MA
  ZH
  ZH_HANS
  ZH_HANS_CN
  ZH_HANS_HK
  ZH_HANS_MO
  ZH_HANS_SG
  ZH_HANT
  ZH_HANT_HK
  ZH_HANT_MO
  ZH_HANT_TW
  ZU
  ZU_ZA
}

"""Represents shipping method channel listing."""
type ShippingMethodChannelListing implements Node {
  id: ID!
  channel: Channel!
  maximumOrderPrice: Money
  minimumOrderPrice: Money
  price: Money
}

"""Represents channel."""
type Channel implements Node {
  id: ID!
  name: String!
  isActive: Boolean!
  currencyCode: String!
  slug: String!

  """Whether a channel has associated orders."""
  hasOrders: Boolean!

  """
  New in Saleor 3.1. Default country for the channel. Default country can be used in checkout to determine the stock quantities or calculate taxes when the country was not explicitly provided.
  """
  defaultCountry: CountryDisplay!
}

"""Represents shipping method postal code rule."""
type ShippingMethodPostalCodeRule implements Node {
  """The ID of the object."""
  id: ID!

  """Start address range."""
  start: String

  """End address range."""
  end: String

  """Inclusion type of the postal code rule."""
  inclusionType: PostalCodeRuleInclusionTypeEnum
}

"""An enumeration."""
enum PostalCodeRuleInclusionTypeEnum {
  INCLUDE
  EXCLUDE
}

type ProductCountableConnection {
  """Pagination data for this connection."""
  pageInfo: PageInfo!
  edges: [ProductCountableEdge!]!

  """A total count of items in the collection."""
  totalCount: Int
}

type ProductCountableEdge {
  """The item at the end of the edge."""
  node: Product!

  """A cursor for use in pagination."""
  cursor: String!
}

"""Represents an individual item for sale in the storefront."""
type Product implements Node & ObjectWithMetadata {
  id: ID!

  """
  List of private metadata items.Requires proper staff permissions to access.
  """
  privateMetadata: [MetadataItem]!

  """List of public metadata items. Can be accessed without permissions."""
  metadata: [MetadataItem]!
  seoTitle: String
  seoDescription: String
  name: String!
  description: JSONString
  productType: ProductType!
  slug: String!
  category: Category
  created: DateTime!
  updatedAt: DateTime!
  chargeTaxes: Boolean!
  weight: Weight
  defaultVariant: ProductVariant
  rating: Float

  """
  Channel given to retrieve this product. Also used by federation gateway to resolve this object in a federated query.
  """
  channel: String

  """Description of the product (JSON)."""
  descriptionJson: JSONString @deprecated(reason: "This field will be removed in Saleor 4.0. Use the `description` field instead.")

  """The main thumbnail for a product."""
  thumbnail(
    """Size of thumbnail."""
    size: Int
  ): Image

  """
  Lists the storefront product's pricing, the current price and discounts, only meant for displaying.
  """
  pricing(
    """
    Destination address used to find warehouses where stock availability for this product is checked. If address is empty, uses `Shop.companyAddress` or fallbacks to server's `settings.DEFAULT_COUNTRY` configuration.
    """
    address: AddressInput
  ): ProductPricingInfo

  """Whether the product is in stock and visible or not."""
  isAvailable(
    """
    Destination address used to find warehouses where stock availability for this product is checked. If address is empty, uses `Shop.companyAddress` or fallbacks to server's `settings.DEFAULT_COUNTRY` configuration.
    """
    address: AddressInput
  ): Boolean

  """A type of tax. Assigned by enabled tax gateway"""
  taxType: TaxType

  """List of attributes assigned to this product."""
  attributes: [SelectedAttribute!]!

  """List of availability in channels for the product."""
  channelListings: [ProductChannelListing!]

  """Get a single product media by ID."""
  mediaById(
    """ID of a product media."""
    id: ID
  ): ProductMedia

  """Get a single product image by ID."""
  imageById(
    """ID of a product image."""
    id: ID
  ): ProductImage @deprecated(reason: "This field will be removed in Saleor 4.0. Use the `mediaById` field instead.")

  """List of variants for the product."""
  variants: [ProductVariant]

  """List of media for the product."""
  media: [ProductMedia!]

  """List of images for the product."""
  images: [ProductImage] @deprecated(reason: "This field will be removed in Saleor 4.0. Use the `media` field instead.")

  """List of collections for the product."""
  collections: [Collection]

  """Returns translated product fields for the given language code."""
  translation(
    """A language code to return the translation for product."""
    languageCode: LanguageCodeEnum!
  ): ProductTranslation

  """Date when product is available for purchase."""
  availableForPurchase: Date

  """Whether the product is available for purchase."""
  isAvailableForPurchase: Boolean
}

"""
Represents a type of product. It defines what attributes are available to products of this type.
"""
type ProductType implements Node & ObjectWithMetadata {
  id: ID!

  """
  List of private metadata items.Requires proper staff permissions to access.
  """
  privateMetadata: [MetadataItem]!

  """List of public metadata items. Can be accessed without permissions."""
  metadata: [MetadataItem]!
  name: String!
  slug: String!
  hasVariants: Boolean!
  isShippingRequired: Boolean!
  isDigital: Boolean!
  weight: Weight

  """The product type kind."""
  kind: ProductTypeKindEnum!

  """List of products of this type."""
  products(
    """Slug of a channel for which the data should be returned."""
    channel: String

    """Return the elements in the list that come before the specified cursor."""
    before: String

    """Return the elements in the list that come after the specified cursor."""
    after: String

    """Return the first n elements from the list."""
    first: Int

    """Return the last n elements from the list."""
    last: Int
  ): ProductCountableConnection @deprecated(reason: "This field will be removed in Saleor 4.0. Use the top-level `products` query with the `productTypes` filter.")

  """A type of tax. Assigned by enabled tax gateway"""
  taxType: TaxType

  """Variant attributes of that product type."""
  variantAttributes(
    """Define scope of returned attributes."""
    variantSelection: VariantAttributeScope
  ): [Attribute] @deprecated(reason: "This field will be removed in Saleor 4.0. Use `assignedVariantAttributes` instead.")

  """
  New in Saleor 3.1. Variant attributes of that product type with attached variant selection.
  """
  assignedVariantAttributes(
    """Define scope of returned attributes."""
    variantSelection: VariantAttributeScope
  ): [AssignedVariantAttribute]

  """Product attributes of that product type."""
  productAttributes: [Attribute]
  availableAttributes(
    filter: AttributeFilterInput

    """Return the elements in the list that come before the specified cursor."""
    before: String

    """Return the elements in the list that come after the specified cursor."""
    after: String

    """Return the first n elements from the list."""
    first: Int

    """Return the last n elements from the list."""
    last: Int
  ): AttributeCountableConnection
}

"""Represents weight value in a specific weight unit."""
type Weight {
  """Weight unit."""
  unit: WeightUnitsEnum!

  """Weight value."""
  value: Float!
}

"""An enumeration."""
enum WeightUnitsEnum {
  G
  LB
  OZ
  KG
  TONNE
}

"""An enumeration."""
enum ProductTypeKindEnum {
  NORMAL
  GIFT_CARD
}

"""Representation of tax types fetched from tax gateway."""
type TaxType {
  """Description of the tax type."""
  description: String

  """External tax code used to identify given tax group."""
  taxCode: String
}

"""
Custom attribute of a product. Attributes can be assigned to products and variants at the product type level.
"""
type Attribute implements Node & ObjectWithMetadata {
  id: ID!

  """
  List of private metadata items.Requires proper staff permissions to access.
  """
  privateMetadata: [MetadataItem]!

  """List of public metadata items. Can be accessed without permissions."""
  metadata: [MetadataItem]!

  """The input type to use for entering attribute values in the dashboard."""
  inputType: AttributeInputTypeEnum

  """The entity type which can be used as a reference."""
  entityType: AttributeEntityTypeEnum

  """Name of an attribute displayed in the interface."""
  name: String

  """Internal representation of an attribute name."""
  slug: String

  """The attribute type."""
  type: AttributeTypeEnum

  """The unit of attribute values."""
  unit: MeasurementUnitsEnum

  """List of attribute's values."""
  choices(
    """Sort attribute choices."""
    sortBy: AttributeChoicesSortingInput

    """Filtering options for attribute choices."""
    filter: AttributeValueFilterInput

    """Return the elements in the list that come before the specified cursor."""
    before: String

    """Return the elements in the list that come after the specified cursor."""
    after: String

    """Return the first n elements from the list."""
    first: Int

    """Return the last n elements from the list."""
    last: Int
  ): AttributeValueCountableConnection

  """Whether the attribute requires values to be passed or not."""
  valueRequired: Boolean!

  """Whether the attribute should be visible or not in storefront."""
  visibleInStorefront: Boolean!

  """Whether the attribute can be filtered in storefront."""
  filterableInStorefront: Boolean!

  """Whether the attribute can be filtered in dashboard."""
  filterableInDashboard: Boolean!

  """Whether the attribute can be displayed in the admin product list."""
  availableInGrid: Boolean!

  """Returns translated attribute fields for the given language code."""
  translation(
    """A language code to return the translation for attribute."""
    languageCode: LanguageCodeEnum!
  ): AttributeTranslation

  """
  The position of the attribute in the storefront navigation (0 by default).
  """
  storefrontSearchPosition: Int!

  """Flag indicating that attribute has predefined choices."""
  withChoices: Boolean!
  productTypes(
    """Return the elements in the list that come before the specified cursor."""
    before: String

    """Return the elements in the list that come after the specified cursor."""
    after: String

    """Return the first n elements from the list."""
    first: Int

    """Return the last n elements from the list."""
    last: Int
  ): ProductTypeCountableConnection!
  productVariantTypes(
    """Return the elements in the list that come before the specified cursor."""
    before: String

    """Return the elements in the list that come after the specified cursor."""
    after: String

    """Return the first n elements from the list."""
    first: Int

    """Return the last n elements from the list."""
    last: Int
  ): ProductTypeCountableConnection!
}

"""An enumeration."""
enum AttributeInputTypeEnum {
  DROPDOWN
  MULTISELECT
  FILE
  REFERENCE
  NUMERIC
  RICH_TEXT
  SWATCH
  BOOLEAN
  DATE
  DATE_TIME
}

"""An enumeration."""
enum AttributeEntityTypeEnum {
  PAGE
  PRODUCT
}

"""An enumeration."""
enum AttributeTypeEnum {
  PRODUCT_TYPE
  PAGE_TYPE
}

"""An enumeration."""
enum MeasurementUnitsEnum {
  CM
  M
  KM
  FT
  YD
  INCH
  SQ_CM
  SQ_M
  SQ_KM
  SQ_FT
  SQ_YD
  SQ_INCH
  CUBIC_MILLIMETER
  CUBIC_CENTIMETER
  CUBIC_DECIMETER
  CUBIC_METER
  LITER
  CUBIC_FOOT
  CUBIC_INCH
  CUBIC_YARD
  QT
  PINT
  FL_OZ
  ACRE_IN
  ACRE_FT
  G
  LB
  OZ
  KG
  TONNE
}

type AttributeValueCountableConnection {
  """Pagination data for this connection."""
  pageInfo: PageInfo!
  edges: [AttributeValueCountableEdge!]!

  """A total count of items in the collection."""
  totalCount: Int
}

type AttributeValueCountableEdge {
  """The item at the end of the edge."""
  node: AttributeValue!

  """A cursor for use in pagination."""
  cursor: String!
}

"""Represents a value of an attribute."""
type AttributeValue implements Node {
  id: ID!

  """Name of a value displayed in the interface."""
  name: String

  """Internal representation of a value (unique per attribute)."""
  slug: String

  """
  Represent value of the attribute value (e.g. color values for swatch attributes).
  """
  value: String

  """Returns translated attribute value fields for the given language code."""
  translation(
    """A language code to return the translation for attribute value."""
    languageCode: LanguageCodeEnum!
  ): AttributeValueTranslation

  """The input type to use for entering attribute values in the dashboard."""
  inputType: AttributeInputTypeEnum

  """The ID of the attribute reference."""
  reference: ID

  """Represents file URL and content type (if attribute value is a file)."""
  file: File

  """Represents the text (JSON) of the attribute value."""
  richText: JSONString

  """Represents the boolean value of the attribute value."""
  boolean: Boolean

  """Represents the date value of the attribute value."""
  date: Date

  """Represents the date time value of the attribute value."""
  dateTime: DateTime
}

type AttributeValueTranslation implements Node {
  id: ID!

  """Translation language."""
  language: LanguageDisplay!
  name: String!
  richText: JSONString
}

type File {
  """The URL of the file."""
  url: String!

  """Content type of the file."""
  contentType: String
}

"""
The `Date` scalar type represents a Date
value as specified by
[iso8601](https://en.wikipedia.org/wiki/ISO_8601).
"""
scalar Date

input AttributeChoicesSortingInput {
  """Specifies the direction in which to sort products."""
  direction: OrderDirection!

  """Sort attribute choices by the selected field."""
  field: AttributeChoicesSortField!
}

enum AttributeChoicesSortField {
  """Sort attribute choice by name."""
  NAME

  """Sort attribute choice by slug."""
  SLUG
}

input AttributeValueFilterInput {
  search: String
}

type AttributeTranslation implements Node {
  id: ID!

  """Translation language."""
  language: LanguageDisplay!
  name: String!
}

type ProductTypeCountableConnection {
  """Pagination data for this connection."""
  pageInfo: PageInfo!
  edges: [ProductTypeCountableEdge!]!

  """A total count of items in the collection."""
  totalCount: Int
}

type ProductTypeCountableEdge {
  """The item at the end of the edge."""
  node: ProductType!

  """A cursor for use in pagination."""
  cursor: String!
}

enum VariantAttributeScope {
  ALL
  VARIANT_SELECTION
  NOT_VARIANT_SELECTION
}

"""
New in Saleor 3.1. Represents assigned attribute to variant with variant selection attached.
"""
type AssignedVariantAttribute {
  """Attribute assigned to variant."""
  attribute: Attribute!

  """
  Determines, whether assigned attribute is allowed for variant selection. Supported variant types for variant selection are: ['dropdown', 'boolean', 'swatch', 'numeric']
  """
  variantSelection: Boolean!
}

type AttributeCountableConnection {
  """Pagination data for this connection."""
  pageInfo: PageInfo!
  edges: [AttributeCountableEdge!]!

  """A total count of items in the collection."""
  totalCount: Int
}

type AttributeCountableEdge {
  """The item at the end of the edge."""
  node: Attribute!

  """A cursor for use in pagination."""
  cursor: String!
}

input AttributeFilterInput {
  valueRequired: Boolean
  isVariantOnly: Boolean
  visibleInStorefront: Boolean
  filterableInStorefront: Boolean
  filterableInDashboard: Boolean
  availableInGrid: Boolean
  metadata: [MetadataFilter]
  search: String
  ids: [ID]
  type: AttributeTypeEnum
  inCollection: ID
  inCategory: ID

  """
  Specifies the channel by which the data should be filtered. 
  
  DEPRECATED: this field will be removed in Saleor 4.0. Use root-level channel argument instead.
  """
  channel: String
}

input MetadataFilter {
  """Key of a metadata item."""
  key: String!

  """Value of a metadata item."""
  value: String
}

"""
Represents a single category of products. Categories allow to organize products in a tree-hierarchies which can be used for navigation in the storefront.
"""
type Category implements Node & ObjectWithMetadata {
  id: ID!

  """
  List of private metadata items.Requires proper staff permissions to access.
  """
  privateMetadata: [MetadataItem]!

  """List of public metadata items. Can be accessed without permissions."""
  metadata: [MetadataItem]!
  seoTitle: String
  seoDescription: String
  name: String!
  description: JSONString
  slug: String!
  parent: Category
  level: Int!

  """Description of the category (JSON)."""
  descriptionJson: JSONString @deprecated(reason: "This field will be removed in Saleor 4.0. Use the `description` field instead.")

  """List of ancestors of the category."""
  ancestors(
    """Return the elements in the list that come before the specified cursor."""
    before: String

    """Return the elements in the list that come after the specified cursor."""
    after: String

    """Return the first n elements from the list."""
    first: Int

    """Return the last n elements from the list."""
    last: Int
  ): CategoryCountableConnection

  """List of products in the category."""
  products(
    """Slug of a channel for which the data should be returned."""
    channel: String

    """Return the elements in the list that come before the specified cursor."""
    before: String

    """Return the elements in the list that come after the specified cursor."""
    after: String

    """Return the first n elements from the list."""
    first: Int

    """Return the last n elements from the list."""
    last: Int
  ): ProductCountableConnection

  """List of children of the category."""
  children(
    """Return the elements in the list that come before the specified cursor."""
    before: String

    """Return the elements in the list that come after the specified cursor."""
    after: String

    """Return the first n elements from the list."""
    first: Int

    """Return the last n elements from the list."""
    last: Int
  ): CategoryCountableConnection
  backgroundImage(
    """Size of the image."""
    size: Int
  ): Image

  """Returns translated category fields for the given language code."""
  translation(
    """A language code to return the translation for category."""
    languageCode: LanguageCodeEnum!
  ): CategoryTranslation
}

type CategoryCountableConnection {
  """Pagination data for this connection."""
  pageInfo: PageInfo!
  edges: [CategoryCountableEdge!]!

  """A total count of items in the collection."""
  totalCount: Int
}

type CategoryCountableEdge {
  """The item at the end of the edge."""
  node: Category!

  """A cursor for use in pagination."""
  cursor: String!
}

"""Represents an image."""
type Image {
  """The URL of the image."""
  url: String!

  """Alt text for an image."""
  alt: String
}

type CategoryTranslation implements Node {
  id: ID!

  """Translation language."""
  language: LanguageDisplay!
  seoTitle: String
  seoDescription: String
  name: String
  description: JSONString

  """Translated description of the product (JSON)."""
  descriptionJson: JSONString @deprecated(reason: "This field will be removed in Saleor 4.0. Use the `description` field instead.")
}

"""Represents a version of a product such as different size or color."""
type ProductVariant implements Node & ObjectWithMetadata {
  id: ID!

  """
  List of private metadata items.Requires proper staff permissions to access.
  """
  privateMetadata: [MetadataItem]!

  """List of public metadata items. Can be accessed without permissions."""
  metadata: [MetadataItem]!
  name: String!
  sku: String
  product: Product!
  trackInventory: Boolean!
  quantityLimitPerCustomer: Int
  weight: Weight

  """
  Channel given to retrieve this product variant. Also used by federation gateway to resolve this object in a federated query.
  """
  channel: String

  """List of price information in channels for the product."""
  channelListings: [ProductVariantChannelListing!]

  """
  Lists the storefront variant's pricing, the current price and discounts, only meant for displaying.
  """
  pricing(
    """
    Destination address used to find warehouses where stock availability for this product is checked. If address is empty, uses `Shop.companyAddress` or fallbacks to server's `settings.DEFAULT_COUNTRY` configuration.
    """
    address: AddressInput
  ): VariantPricingInfo

  """List of attributes assigned to this variant."""
  attributes(
    """Define scope of returned attributes."""
    variantSelection: VariantAttributeScope
  ): [SelectedAttribute!]!

  """Gross margin percentage value."""
  margin: Int

  """Total quantity ordered."""
  quantityOrdered: Int

  """
  Total revenue generated by a variant in given period of time. Note: this field should be queried using `reportProductSales` query as it uses optimizations suitable for such calculations.
  """
  revenue(period: ReportingPeriod): TaxedMoney

  """List of images for the product variant."""
  images: [ProductImage] @deprecated(reason: "This field will be removed in Saleor 4.0. Use the `media` field instead.")

  """List of media for the product variant."""
  media: [ProductMedia!]

  """Returns translated product variant fields for the given language code."""
  translation(
    """A language code to return the translation for product variant."""
    languageCode: LanguageCodeEnum!
  ): ProductVariantTranslation

  """Digital content for the product variant."""
  digitalContent: DigitalContent

  """Stocks for the product variant."""
  stocks(
    """
    Destination address used to find warehouses where stock availability for this product is checked. If address is empty, uses `Shop.companyAddress` or fallbacks to server's `settings.DEFAULT_COUNTRY` configuration.
    """
    address: AddressInput

    """
    Two-letter ISO 3166-1 country code. 
    
    DEPRECATED: this field will be removed in Saleor 4.0. Use `address` argument instead.
    """
    countryCode: CountryCode
  ): [Stock]

  """
  Quantity of a product available for sale in one checkout. Field value will be `null` when no `limitQuantityPerCheckout` in global settings has been set, and `productVariant` stocks are not tracked.
  """
  quantityAvailable(
    """
    Destination address used to find warehouses where stock availability for this product is checked. If address is empty, uses `Shop.companyAddress` or fallbacks to server's `settings.DEFAULT_COUNTRY` configuration.
    """
    address: AddressInput

    """
    Two-letter ISO 3166-1 country code. When provided, the exact quantity from a warehouse operating in shipping zones that contain this country will be returned. Otherwise, it will return the maximum quantity from all shipping zones. 
    
    DEPRECATED: this field will be removed in Saleor 4.0. Use `address` argument instead.
    """
    countryCode: CountryCode
  ): Int

  """
  New in Saleor 3.1. Preorder data for product variant. Note: this feature is in a preview state and can be subject to changes at later point.
  """
  preorder: PreorderData
  created: DateTime!
  updatedAt: DateTime!
}

"""Represents product varaint channel listing."""
type ProductVariantChannelListing implements Node {
  id: ID!
  channel: Channel!
  price: Money

  """Cost price of the variant."""
  costPrice: Money

  """Gross margin percentage value."""
  margin: Int

  """
  New in Saleor 3.1. Preorder variant data. Note: this feature is in a preview state and can be subject to changes at later point.
  """
  preorderThreshold: PreorderThreshold
}

"""Represents preorder variant data for channel."""
type PreorderThreshold {
  """Preorder threshold for product variant in this channel."""
  quantity: Int

  """Number of sold product variant in this channel."""
  soldUnits: Int!
}

"""Represents availability of a variant in the storefront."""
type VariantPricingInfo {
  """Whether it is in sale or not."""
  onSale: Boolean

  """The discount amount if in sale (null otherwise)."""
  discount: TaxedMoney

  """The discount amount in the local currency."""
  discountLocalCurrency: TaxedMoney

  """The price, with any discount subtracted."""
  price: TaxedMoney

  """The price without any discount."""
  priceUndiscounted: TaxedMoney

  """The discounted price in the local currency."""
  priceLocalCurrency: TaxedMoney
}

"""
Represents a monetary value with taxes. In cases where taxes were not applied, net and gross values will be equal.
"""
type TaxedMoney {
  """Currency code."""
  currency: String!

  """Amount of money including taxes."""
  gross: Money!

  """Amount of money without taxes."""
  net: Money!

  """Amount of taxes."""
  tax: Money!
}

input AddressInput {
  """Given name."""
  firstName: String

  """Family name."""
  lastName: String

  """Company or organization."""
  companyName: String

  """Address."""
  streetAddress1: String

  """Address."""
  streetAddress2: String

  """City."""
  city: String

  """District."""
  cityArea: String

  """Postal code."""
  postalCode: String

  """Country."""
  country: CountryCode

  """State or province."""
  countryArea: String

  """Phone number."""
  phone: String
}

"""An enumeration."""
enum CountryCode {
  AF
  AX
  AL
  DZ
  AS
  AD
  AO
  AI
  AQ
  AG
  AR
  AM
  AW
  AU
  AT
  AZ
  BS
  BH
  BD
  BB
  BY
  BE
  BZ
  BJ
  BM
  BT
  BO
  BQ
  BA
  BW
  BV
  BR
  IO
  BN
  BG
  BF
  BI
  CV
  KH
  CM
  CA
  KY
  CF
  TD
  CL
  CN
  CX
  CC
  CO
  KM
  CG
  CD
  CK
  CR
  CI
  HR
  CU
  CW
  CY
  CZ
  DK
  DJ
  DM
  DO
  EC
  EG
  SV
  GQ
  ER
  EE
  SZ
  ET
  EU
  FK
  FO
  FJ
  FI
  FR
  GF
  PF
  TF
  GA
  GM
  GE
  DE
  GH
  GI
  GR
  GL
  GD
  GP
  GU
  GT
  GG
  GN
  GW
  GY
  HT
  HM
  VA
  HN
  HK
  HU
  IS
  IN
  ID
  IR
  IQ
  IE
  IM
  IL
  IT
  JM
  JP
  JE
  JO
  KZ
  KE
  KI
  KW
  KG
  LA
  LV
  LB
  LS
  LR
  LY
  LI
  LT
  LU
  MO
  MG
  MW
  MY
  MV
  ML
  MT
  MH
  MQ
  MR
  MU
  YT
  MX
  FM
  MD
  MC
  MN
  ME
  MS
  MA
  MZ
  MM
  NA
  NR
  NP
  NL
  NC
  NZ
  NI
  NE
  NG
  NU
  NF
  KP
  MK
  MP
  NO
  OM
  PK
  PW
  PS
  PA
  PG
  PY
  PE
  PH
  PN
  PL
  PT
  PR
  QA
  RE
  RO
  RU
  RW
  BL
  SH
  KN
  LC
  MF
  PM
  VC
  WS
  SM
  ST
  SA
  SN
  RS
  SC
  SL
  SG
  SX
  SK
  SI
  SB
  SO
  ZA
  GS
  KR
  SS
  ES
  LK
  SD
  SR
  SJ
  SE
  CH
  SY
  TW
  TJ
  TZ
  TH
  TL
  TG
  TK
  TO
  TT
  TN
  TR
  TM
  TC
  TV
  UG
  UA
  AE
  GB
  UM
  US
  UY
  UZ
  VU
  VE
  VN
  VG
  VI
  WF
  EH
  YE
  ZM
  ZW
}

"""Represents a custom attribute."""
type SelectedAttribute {
  """Name of an attribute displayed in the interface."""
  attribute: Attribute!

  """Values of an attribute."""
  values: [AttributeValue]!
}

enum ReportingPeriod {
  TODAY
  THIS_MONTH
}

"""Represents a product image."""
type ProductImage {
  """The ID of the image."""
  id: ID!

  """The alt text of the image."""
  alt: String

  """
  The new relative sorting position of the item (from -inf to +inf). 1 moves the item one position forward, -1 moves the item one position backward, 0 leaves the item unchanged.
  """
  sortOrder: Int

  """The URL of the image."""
  url(
    """Size of the image."""
    size: Int
  ): String!
}

"""Represents a product media."""
type ProductMedia implements Node {
  id: ID!
  sortOrder: Int
  alt: String!
  type: ProductMediaType!
  oembedData: JSONString!

  """The URL of the media."""
  url(
    """Size of the image."""
    size: Int
  ): String!
}

"""An enumeration."""
enum ProductMediaType {
  IMAGE
  VIDEO
}

type ProductVariantTranslation implements Node {
  id: ID!

  """Translation language."""
  language: LanguageDisplay!
  name: String!
}

type DigitalContent implements Node & ObjectWithMetadata {
  id: ID!

  """
  List of private metadata items.Requires proper staff permissions to access.
  """
  privateMetadata: [MetadataItem]!

  """List of public metadata items. Can be accessed without permissions."""
  metadata: [MetadataItem]!
  useDefaultSettings: Boolean!
  automaticFulfillment: Boolean!
  contentFile: String!
  maxDownloads: Int
  urlValidDays: Int

  """List of URLs for the digital variant."""
  urls: [DigitalContentUrl]

  """Product variant assigned to digital content."""
  productVariant: ProductVariant!
}

type DigitalContentUrl implements Node {
  id: ID!
  content: DigitalContent!
  created: DateTime!
  downloadNum: Int!

  """URL for digital content."""
  url: String

  """UUID of digital content."""
  token: UUID!
}

scalar UUID

"""Represents stock."""
type Stock implements Node {
  id: ID!
  warehouse: Warehouse!
  productVariant: ProductVariant!

  """
  Quantity of a product in the warehouse's possession, including the allocated stock that is waiting for shipment.
  """
  quantity: Int!

  """Quantity allocated for orders"""
  quantityAllocated: Int!

  """Quantity reserved for checkouts"""
  quantityReserved: Int!
}

"""Represents preorder settings for product variant."""
type PreorderData {
  """The global preorder threshold for product variant."""
  globalThreshold: Int

  """Total number of sold product variant during preorder."""
  globalSoldUnits: Int!

  """Preorder end date."""
  endDate: DateTime
}

"""Represents availability of a product in the storefront."""
type ProductPricingInfo {
  """Whether it is in sale or not."""
  onSale: Boolean

  """The discount amount if in sale (null otherwise)."""
  discount: TaxedMoney

  """The discount amount in the local currency."""
  discountLocalCurrency: TaxedMoney

  """The discounted price range of the product variants."""
  priceRange: TaxedMoneyRange

  """The undiscounted price range of the product variants."""
  priceRangeUndiscounted: TaxedMoneyRange

  """
  The discounted price range of the product variants in the local currency.
  """
  priceRangeLocalCurrency: TaxedMoneyRange
}

"""Represents a range of monetary values."""
type TaxedMoneyRange {
  """Lower bound of a price range."""
  start: TaxedMoney

  """Upper bound of a price range."""
  stop: TaxedMoney
}

"""Represents product channel listing."""
type ProductChannelListing implements Node {
  id: ID!
  publicationDate: Date
  isPublished: Boolean!
  channel: Channel!
  visibleInListings: Boolean!
  availableForPurchase: Date

  """The price of the cheapest variant (including discounts)."""
  discountedPrice: Money

  """Purchase cost of product."""
  purchaseCost: MoneyRange

  """Range of margin percentage value."""
  margin: Margin

  """Whether the product is available for purchase."""
  isAvailableForPurchase: Boolean

  """
  Lists the storefront product's pricing, the current price and discounts, only meant for displaying.
  """
  pricing(
    """
    Destination address used to find warehouses where stock availability for this product is checked. If address is empty, uses `Shop.companyAddress` or fallbacks to server's `settings.DEFAULT_COUNTRY` configuration.
    """
    address: AddressInput
  ): ProductPricingInfo
}

type Margin {
  start: Int
  stop: Int
}

"""Represents a collection of products."""
type Collection implements Node & ObjectWithMetadata {
  id: ID!

  """
  List of private metadata items.Requires proper staff permissions to access.
  """
  privateMetadata: [MetadataItem]!

  """List of public metadata items. Can be accessed without permissions."""
  metadata: [MetadataItem]!
  seoTitle: String
  seoDescription: String
  name: String!
  description: JSONString
  slug: String!

  """
  Channel given to retrieve this collection. Also used by federation gateway to resolve this object in a federated query.
  """
  channel: String

  """Description of the collection (JSON)."""
  descriptionJson: JSONString @deprecated(reason: "This field will be removed in Saleor 4.0. Use the `description` field instead.")

  """List of products in this collection."""
  products(
    """Filtering options for products."""
    filter: ProductFilterInput

    """Sort products."""
    sortBy: ProductOrder

    """Return the elements in the list that come before the specified cursor."""
    before: String

    """Return the elements in the list that come after the specified cursor."""
    after: String

    """Return the first n elements from the list."""
    first: Int

    """Return the last n elements from the list."""
    last: Int
  ): ProductCountableConnection
  backgroundImage(
    """Size of the image."""
    size: Int
  ): Image

  """Returns translated collection fields for the given language code."""
  translation(
    """A language code to return the translation for collection."""
    languageCode: LanguageCodeEnum!
  ): CollectionTranslation

  """List of channels in which the collection is available."""
  channelListings: [CollectionChannelListing!]
}

input ProductFilterInput {
  isPublished: Boolean
  collections: [ID]
  categories: [ID]
  hasCategory: Boolean
  attributes: [AttributeInput]
  stockAvailability: StockAvailability
  stocks: ProductStockFilterInput
  search: String
  metadata: [MetadataFilter]
  price: PriceRangeInput
  minimalPrice: PriceRangeInput
  updatedAt: DateTimeRangeInput
  productTypes: [ID]
  giftCard: Boolean
  ids: [ID]
  hasPreorderedVariants: Boolean

  """
  Specifies the channel by which the data should be filtered. 
  
  DEPRECATED: this field will be removed in Saleor 4.0. Use root-level channel argument instead.
  """
  channel: String
}

input AttributeInput {
  """Internal representation of an attribute name."""
  slug: String!

  """Internal representation of a value (unique per attribute)."""
  values: [String]

  """The range that the returned values should be in."""
  valuesRange: IntRangeInput

  """The date time range that the returned values should be in."""
  dateTime: DateTimeRangeInput

  """The date range that the returned values should be in."""
  date: DateRangeInput

  """The boolean value of the attribute."""
  boolean: Boolean
}

input IntRangeInput {
  """Value greater than or equal to."""
  gte: Int

  """Value less than or equal to."""
  lte: Int
}

input DateTimeRangeInput {
  """Start date."""
  gte: DateTime

  """End date."""
  lte: DateTime
}

input DateRangeInput {
  """Start date."""
  gte: Date

  """End date."""
  lte: Date
}

enum StockAvailability {
  IN_STOCK
  OUT_OF_STOCK
}

input ProductStockFilterInput {
  warehouseIds: [ID!]
  quantity: IntRangeInput
}

input PriceRangeInput {
  """Price greater than or equal to."""
  gte: Float

  """Price less than or equal to."""
  lte: Float
}

input ProductOrder {
  """Specifies the direction in which to sort products."""
  direction: OrderDirection!

  """
  Specifies the channel in which to sort the data.
  
  DEPRECATED: this field will be removed in Saleor 4.0. Use root-level channel argument instead.
  """
  channel: String

  """
  Sort product by the selected attribute's values.
  Note: this doesn't take translations into account yet.
  """
  attributeId: ID

  """Sort products by the selected field."""
  field: ProductOrderField
}

enum ProductOrderField {
  """Sort products by name."""
  NAME

  """Sort products by name."""
  RANK

  """Sort products by price."""
  PRICE

  """Sort products by a minimal price of a product's variant."""
  MINIMAL_PRICE

  """Sort products by update date."""
  LAST_MODIFIED

  """Sort products by update date."""
  DATE

  """Sort products by type."""
  TYPE

  """Sort products by publication status."""
  PUBLISHED

  """Sort products by publication date."""
  PUBLICATION_DATE

  """Sort products by publication date."""
  PUBLISHED_AT

  """Sort products by update date."""
  LAST_MODIFIED_AT

  """
  Sort products by collection. Note: This option is available only for the `Collection.products` query.
  """
  COLLECTION

  """Sort products by rating."""
  RATING
}

type CollectionTranslation implements Node {
  id: ID!

  """Translation language."""
  language: LanguageDisplay!
  seoTitle: String
  seoDescription: String
  name: String
  description: JSONString

  """Translated description of the product (JSON)."""
  descriptionJson: JSONString @deprecated(reason: "This field will be removed in Saleor 4.0. Use the `description` field instead.")
}

"""Represents collection channel listing."""
type CollectionChannelListing implements Node {
  id: ID!
  publicationDate: Date
  isPublished: Boolean!
  channel: Channel!
}

type ProductTranslation implements Node {
  id: ID!

  """Translation language."""
  language: LanguageDisplay!
  seoTitle: String
  seoDescription: String
  name: String
  description: JSONString

  """Translated description of the product (JSON)."""
  descriptionJson: JSONString @deprecated(reason: "This field will be removed in Saleor 4.0. Use the `description` field instead.")
}

type WarehouseCountableConnection {
  """Pagination data for this connection."""
  pageInfo: PageInfo!
  edges: [WarehouseCountableEdge!]!

  """A total count of items in the collection."""
  totalCount: Int
}

type WarehouseCountableEdge {
  """The item at the end of the edge."""
  node: Warehouse!

  """A cursor for use in pagination."""
  cursor: String!
}

input WarehouseFilterInput {
  clickAndCollectOption: WarehouseClickAndCollectOptionEnum
  search: String
  ids: [ID]
  isPrivate: Boolean
}

input WarehouseSortingInput {
  """Specifies the direction in which to sort products."""
  direction: OrderDirection!

  """Sort warehouses by the selected field."""
  field: WarehouseSortField!
}

enum WarehouseSortField {
  """Sort warehouses by name."""
  NAME
}

type TranslatableItemConnection {
  """Pagination data for this connection."""
  pageInfo: PageInfo!
  edges: [TranslatableItemEdge!]!

  """A total count of items in the collection."""
  totalCount: Int
}

type TranslatableItemEdge {
  """The item at the end of the edge."""
  node: TranslatableItem!

  """A cursor for use in pagination."""
  cursor: String!
}

union TranslatableItem = ProductTranslatableContent | CollectionTranslatableContent | CategoryTranslatableContent | AttributeTranslatableContent | AttributeValueTranslatableContent | ProductVariantTranslatableContent | PageTranslatableContent | ShippingMethodTranslatableContent | SaleTranslatableContent | VoucherTranslatableContent | MenuItemTranslatableContent

type ProductTranslatableContent implements Node {
  id: ID!
  seoTitle: String
  seoDescription: String
  name: String!
  description: JSONString

  """Description of the product (JSON)."""
  descriptionJson: JSONString @deprecated(reason: "This field will be removed in Saleor 4.0. Use the `description` field instead.")

  """Returns translated product fields for the given language code."""
  translation(
    """A language code to return the translation for product."""
    languageCode: LanguageCodeEnum!
  ): ProductTranslation

  """Represents an individual item for sale in the storefront."""
  product: Product @deprecated(reason: "This field will be removed in Saleor 4.0. Get model fields from the root level queries.")

  """List of product attribute values that can be translated."""
  attributeValues: [AttributeValueTranslatableContent!]!
}

type AttributeValueTranslatableContent implements Node {
  id: ID!
  name: String!
  richText: JSONString

  """Returns translated attribute value fields for the given language code."""
  translation(
    """A language code to return the translation for attribute value."""
    languageCode: LanguageCodeEnum!
  ): AttributeValueTranslation

  """Represents a value of an attribute."""
  attributeValue: AttributeValue @deprecated(reason: "This field will be removed in Saleor 4.0. Get model fields from the root level queries.")
}

type CollectionTranslatableContent implements Node {
  id: ID!
  seoTitle: String
  seoDescription: String
  name: String!
  description: JSONString

  """Description of the collection (JSON)."""
  descriptionJson: JSONString @deprecated(reason: "This field will be removed in Saleor 4.0. Use the `description` field instead.")

  """Returns translated collection fields for the given language code."""
  translation(
    """A language code to return the translation for collection."""
    languageCode: LanguageCodeEnum!
  ): CollectionTranslation

  """Represents a collection of products."""
  collection: Collection @deprecated(reason: "This field will be removed in Saleor 4.0. Get model fields from the root level queries.")
}

type CategoryTranslatableContent implements Node {
  id: ID!
  seoTitle: String
  seoDescription: String
  name: String!
  description: JSONString

  """Description of the category (JSON)."""
  descriptionJson: JSONString @deprecated(reason: "This field will be removed in Saleor 4.0. Use the `description` field instead.")

  """Returns translated category fields for the given language code."""
  translation(
    """A language code to return the translation for category."""
    languageCode: LanguageCodeEnum!
  ): CategoryTranslation

  """Represents a single category of products."""
  category: Category @deprecated(reason: "This field will be removed in Saleor 4.0. Get model fields from the root level queries.")
}

type AttributeTranslatableContent implements Node {
  id: ID!
  name: String!

  """Returns translated attribute fields for the given language code."""
  translation(
    """A language code to return the translation for attribute."""
    languageCode: LanguageCodeEnum!
  ): AttributeTranslation

  """Custom attribute of a product."""
  attribute: Attribute @deprecated(reason: "This field will be removed in Saleor 4.0. Get model fields from the root level queries.")
}

type ProductVariantTranslatableContent implements Node {
  id: ID!
  name: String!

  """Returns translated product variant fields for the given language code."""
  translation(
    """A language code to return the translation for product variant."""
    languageCode: LanguageCodeEnum!
  ): ProductVariantTranslation

  """Represents a version of a product such as different size or color."""
  productVariant: ProductVariant @deprecated(reason: "This field will be removed in Saleor 4.0. Get model fields from the root level queries.")

  """List of product variant attribute values that can be translated."""
  attributeValues: [AttributeValueTranslatableContent!]!
}

type PageTranslatableContent implements Node {
  id: ID!
  seoTitle: String
  seoDescription: String
  title: String!
  content: JSONString

  """Content of the page (JSON)."""
  contentJson: JSONString @deprecated(reason: "This field will be removed in Saleor 4.0. Use the `content` field instead.")

  """Returns translated page fields for the given language code."""
  translation(
    """A language code to return the translation for page."""
    languageCode: LanguageCodeEnum!
  ): PageTranslation

  """
  A static page that can be manually added by a shop operator through the dashboard.
  """
  page: Page @deprecated(reason: "This field will be removed in Saleor 4.0. Get model fields from the root level queries.")

  """List of page content attribute values that can be translated."""
  attributeValues: [AttributeValueTranslatableContent!]!
}

type PageTranslation implements Node {
  id: ID!

  """Translation language."""
  language: LanguageDisplay!
  seoTitle: String
  seoDescription: String
  title: String
  content: JSONString

  """Translated description of the page (JSON)."""
  contentJson: JSONString @deprecated(reason: "This field will be removed in Saleor 4.0. Use the `content` field instead.")
}

"""
A static page that can be manually added by a shop operator through the dashboard.
"""
type Page implements Node & ObjectWithMetadata {
  id: ID!

  """
  List of private metadata items.Requires proper staff permissions to access.
  """
  privateMetadata: [MetadataItem]!

  """List of public metadata items. Can be accessed without permissions."""
  metadata: [MetadataItem]!
  seoTitle: String
  seoDescription: String
  title: String!

  """Content of the page (JSON)."""
  content: JSONString
  publicationDate: Date
  isPublished: Boolean!
  slug: String!
  pageType: PageType!
  created: DateTime!

  """Content of the page (JSON)."""
  contentJson: JSONString! @deprecated(reason: "This field will be removed in Saleor 4.0. Use the `content` field instead.")

  """Returns translated page fields for the given language code."""
  translation(
    """A language code to return the translation for page."""
    languageCode: LanguageCodeEnum!
  ): PageTranslation

  """List of attributes assigned to this product."""
  attributes: [SelectedAttribute!]!
}

"""
Represents a type of page. It defines what attributes are available to pages of this type.
"""
type PageType implements Node & ObjectWithMetadata {
  id: ID!

  """
  List of private metadata items.Requires proper staff permissions to access.
  """
  privateMetadata: [MetadataItem]!

  """List of public metadata items. Can be accessed without permissions."""
  metadata: [MetadataItem]!
  name: String!
  slug: String!

  """Page attributes of that page type."""
  attributes: [Attribute]

  """Attributes that can be assigned to the page type."""
  availableAttributes(
    filter: AttributeFilterInput

    """Return the elements in the list that come before the specified cursor."""
    before: String

    """Return the elements in the list that come after the specified cursor."""
    after: String

    """Return the first n elements from the list."""
    first: Int

    """Return the last n elements from the list."""
    last: Int
  ): AttributeCountableConnection

  """Whether page type has pages assigned."""
  hasPages: Boolean
}

type ShippingMethodTranslatableContent implements Node {
  id: ID!
  name: String!
  description: JSONString

  """Returns translated shipping method fields for the given language code."""
  translation(
    """A language code to return the translation for shipping method."""
    languageCode: LanguageCodeEnum!
  ): ShippingMethodTranslation

  """
  Shipping method are the methods you'll use to get customer's orders  to them. They are directly exposed to the customers.
  """
  shippingMethod: ShippingMethodType @deprecated(reason: "This field will be removed in Saleor 4.0. Get model fields from the root level queries.")
}

type SaleTranslatableContent implements Node {
  id: ID!
  name: String!

  """Returns translated sale fields for the given language code."""
  translation(
    """A language code to return the translation for sale."""
    languageCode: LanguageCodeEnum!
  ): SaleTranslation

  """
  Sales allow creating discounts for categories, collections or products and are visible to all the customers.
  """
  sale: Sale @deprecated(reason: "This field will be removed in Saleor 4.0. Get model fields from the root level queries.")
}

type SaleTranslation implements Node {
  id: ID!

  """Translation language."""
  language: LanguageDisplay!
  name: String
}

"""
Sales allow creating discounts for categories, collections or products and are visible to all the customers.
"""
type Sale implements Node & ObjectWithMetadata {
  id: ID!

  """
  List of private metadata items.Requires proper staff permissions to access.
  """
  privateMetadata: [MetadataItem]!

  """List of public metadata items. Can be accessed without permissions."""
  metadata: [MetadataItem]!
  name: String!
  type: SaleType!
  startDate: DateTime!
  endDate: DateTime
  created: DateTime!
  updatedAt: DateTime!

  """List of categories this sale applies to."""
  categories(
    """Return the elements in the list that come before the specified cursor."""
    before: String

    """Return the elements in the list that come after the specified cursor."""
    after: String

    """Return the first n elements from the list."""
    first: Int

    """Return the last n elements from the list."""
    last: Int
  ): CategoryCountableConnection

  """List of collections this sale applies to."""
  collections(
    """Return the elements in the list that come before the specified cursor."""
    before: String

    """Return the elements in the list that come after the specified cursor."""
    after: String

    """Return the first n elements from the list."""
    first: Int

    """Return the last n elements from the list."""
    last: Int
  ): CollectionCountableConnection

  """List of products this sale applies to."""
  products(
    """Return the elements in the list that come before the specified cursor."""
    before: String

    """Return the elements in the list that come after the specified cursor."""
    after: String

    """Return the first n elements from the list."""
    first: Int

    """Return the last n elements from the list."""
    last: Int
  ): ProductCountableConnection

  """New in Saleor 3.1. List of product variants this sale applies to."""
  variants(
    """Return the elements in the list that come before the specified cursor."""
    before: String

    """Return the elements in the list that come after the specified cursor."""
    after: String

    """Return the first n elements from the list."""
    first: Int

    """Return the last n elements from the list."""
    last: Int
  ): ProductVariantCountableConnection

  """Returns translated sale fields for the given language code."""
  translation(
    """A language code to return the translation for sale."""
    languageCode: LanguageCodeEnum!
  ): SaleTranslation

  """List of channels available for the sale."""
  channelListings: [SaleChannelListing!]

  """Sale value."""
  discountValue: Float

  """Currency code for sale."""
  currency: String
}

enum SaleType {
  FIXED
  PERCENTAGE
}

type CollectionCountableConnection {
  """Pagination data for this connection."""
  pageInfo: PageInfo!
  edges: [CollectionCountableEdge!]!

  """A total count of items in the collection."""
  totalCount: Int
}

type CollectionCountableEdge {
  """The item at the end of the edge."""
  node: Collection!

  """A cursor for use in pagination."""
  cursor: String!
}

type ProductVariantCountableConnection {
  """Pagination data for this connection."""
  pageInfo: PageInfo!
  edges: [ProductVariantCountableEdge!]!

  """A total count of items in the collection."""
  totalCount: Int
}

type ProductVariantCountableEdge {
  """The item at the end of the edge."""
  node: ProductVariant!

  """A cursor for use in pagination."""
  cursor: String!
}

"""Represents sale channel listing."""
type SaleChannelListing implements Node {
  id: ID!
  channel: Channel!
  discountValue: Float!
  currency: String!
}

type VoucherTranslatableContent implements Node {
  id: ID!
  name: String

  """Returns translated voucher fields for the given language code."""
  translation(
    """A language code to return the translation for voucher."""
    languageCode: LanguageCodeEnum!
  ): VoucherTranslation

  """
  Vouchers allow giving discounts to particular customers on categories, collections or specific products. They can be used during checkout by providing valid voucher codes.
  """
  voucher: Voucher @deprecated(reason: "This field will be removed in Saleor 4.0. Get model fields from the root level queries.")
}

type VoucherTranslation implements Node {
  id: ID!

  """Translation language."""
  language: LanguageDisplay!
  name: String
}

"""
Vouchers allow giving discounts to particular customers on categories, collections or specific products. They can be used during checkout by providing valid voucher codes.
"""
type Voucher implements Node & ObjectWithMetadata {
  id: ID!

  """
  List of private metadata items.Requires proper staff permissions to access.
  """
  privateMetadata: [MetadataItem]!

  """List of public metadata items. Can be accessed without permissions."""
  metadata: [MetadataItem]!
  name: String
  code: String!
  usageLimit: Int
  used: Int!
  startDate: DateTime!
  endDate: DateTime
  applyOncePerOrder: Boolean!
  applyOncePerCustomer: Boolean!
  onlyForStaff: Boolean!
  minCheckoutItemsQuantity: Int

  """List of categories this voucher applies to."""
  categories(
    """Return the elements in the list that come before the specified cursor."""
    before: String

    """Return the elements in the list that come after the specified cursor."""
    after: String

    """Return the first n elements from the list."""
    first: Int

    """Return the last n elements from the list."""
    last: Int
  ): CategoryCountableConnection

  """List of collections this voucher applies to."""
  collections(
    """Return the elements in the list that come before the specified cursor."""
    before: String

    """Return the elements in the list that come after the specified cursor."""
    after: String

    """Return the first n elements from the list."""
    first: Int

    """Return the last n elements from the list."""
    last: Int
  ): CollectionCountableConnection

  """List of products this voucher applies to."""
  products(
    """Return the elements in the list that come before the specified cursor."""
    before: String

    """Return the elements in the list that come after the specified cursor."""
    after: String

    """Return the first n elements from the list."""
    first: Int

    """Return the last n elements from the list."""
    last: Int
  ): ProductCountableConnection

  """New in Saleor 3.1. List of product variants this voucher applies to."""
  variants(
    """Return the elements in the list that come before the specified cursor."""
    before: String

    """Return the elements in the list that come after the specified cursor."""
    after: String

    """Return the first n elements from the list."""
    first: Int

    """Return the last n elements from the list."""
    last: Int
  ): ProductVariantCountableConnection

  """List of countries available for the shipping voucher."""
  countries: [CountryDisplay]

  """Returns translated voucher fields for the given language code."""
  translation(
    """A language code to return the translation for voucher."""
    languageCode: LanguageCodeEnum!
  ): VoucherTranslation

  """Determines a type of discount for voucher - value or percentage"""
  discountValueType: DiscountValueTypeEnum!

  """Voucher value."""
  discountValue: Float

  """Currency code for voucher."""
  currency: String

  """Minimum order value to apply voucher."""
  minSpent: Money

  """Determines a type of voucher."""
  type: VoucherTypeEnum!

  """List of availability in channels for the voucher."""
  channelListings: [VoucherChannelListing!]
}

enum DiscountValueTypeEnum {
  FIXED
  PERCENTAGE
}

enum VoucherTypeEnum {
  SHIPPING
  ENTIRE_ORDER
  SPECIFIC_PRODUCT
}

"""Represents voucher channel listing."""
type VoucherChannelListing implements Node {
  id: ID!
  channel: Channel!
  discountValue: Float!
  currency: String!
  minSpent: Money
}

type MenuItemTranslatableContent implements Node {
  id: ID!
  name: String!

  """Returns translated menu item fields for the given language code."""
  translation(
    """A language code to return the translation for menu item."""
    languageCode: LanguageCodeEnum!
  ): MenuItemTranslation

  """
  Represents a single item of the related menu. Can store categories, collection or pages.
  """
  menuItem: MenuItem @deprecated(reason: "This field will be removed in Saleor 4.0. Get model fields from the root level queries.")
}

type MenuItemTranslation implements Node {
  id: ID!

  """Translation language."""
  language: LanguageDisplay!
  name: String!
}

"""
Represents a single item of the related menu. Can store categories, collection or pages.
"""
type MenuItem implements Node & ObjectWithMetadata {
  id: ID!

  """
  List of private metadata items.Requires proper staff permissions to access.
  """
  privateMetadata: [MetadataItem]!

  """List of public metadata items. Can be accessed without permissions."""
  metadata: [MetadataItem]!
  name: String!
  menu: Menu!
  parent: MenuItem
  category: Category
  collection: Collection
  page: Page
  level: Int!
  children: [MenuItem]

  """URL to the menu item."""
  url: String

  """Returns translated menu item fields for the given language code."""
  translation(
    """A language code to return the translation for menu item."""
    languageCode: LanguageCodeEnum!
  ): MenuItemTranslation
}

"""
Represents a single menu - an object that is used to help navigate through the store.
"""
type Menu implements Node & ObjectWithMetadata {
  id: ID!

  """
  List of private metadata items.Requires proper staff permissions to access.
  """
  privateMetadata: [MetadataItem]!

  """List of public metadata items. Can be accessed without permissions."""
  metadata: [MetadataItem]!
  name: String!
  slug: String!
  items: [MenuItem]
}

enum TranslatableKinds {
  ATTRIBUTE
  ATTRIBUTE_VALUE
  CATEGORY
  COLLECTION
  MENU_ITEM
  PAGE
  PRODUCT
  SALE
  SHIPPING_METHOD
  VARIANT
  VOUCHER
}

type StockCountableConnection {
  """Pagination data for this connection."""
  pageInfo: PageInfo!
  edges: [StockCountableEdge!]!

  """A total count of items in the collection."""
  totalCount: Int
}

type StockCountableEdge {
  """The item at the end of the edge."""
  node: Stock!

  """A cursor for use in pagination."""
  cursor: String!
}

input StockFilterInput {
  """"""
  quantity: Float
  search: String
}

"""
Represents a shop resource containing general shop data and configuration.
"""
type Shop {
  """List of available payment gateways."""
  availablePaymentGateways(
    """
    A currency for which gateways will be returned. 
    
    DEPRECATED: this field will be removed in Saleor 4.0. Use `channel` argument instead.
    """
    currency: String

    """Slug of a channel for which the data should be returned."""
    channel: String
  ): [PaymentGateway!]!

  """List of available external authentications."""
  availableExternalAuthentications: [ExternalAuthentication!]!

  """Shipping methods that are available for the shop."""
  availableShippingMethods(
    """Slug of a channel for which the data should be returned."""
    channel: String!

    """Address for which available shipping methods should be returned."""
    address: AddressInput
  ): [ShippingMethod]

  """
  New in Saleor 3.1. List of all currencies supported by shop's channels.
  """
  channelCurrencies: [String!]!

  """List of countries available in the shop."""
  countries(
    """
    A language code to return the translation for. 
    
    DEPRECATED: this field will be removed in Saleor 4.0.
    """
    languageCode: LanguageCodeEnum

    """Filtering options for countries"""
    filter: CountryFilterInput
  ): [CountryDisplay!]!

  """Shop's default country."""
  defaultCountry: CountryDisplay

  """Default shop's email sender's name."""
  defaultMailSenderName: String

  """Default shop's email sender's address."""
  defaultMailSenderAddress: String

  """Shop's description."""
  description: String

  """Shop's domain data."""
  domain: Domain!

  """List of the shops's supported languages."""
  languages: [LanguageDisplay]!

  """Shop's name."""
  name: String!

  """List of available permissions."""
  permissions: [Permission]!

  """List of possible phone prefixes."""
  phonePrefixes: [String]!

  """Header text."""
  headerText: String

  """Include taxes in prices."""
  includeTaxesInPrices: Boolean!

  """New in Saleor 3.1. Automatically approve all new fulfillments."""
  fulfillmentAutoApprove: Boolean!

  """New in Saleor 3.1. Allow to approve fulfillments which are unpaid."""
  fulfillmentAllowUnpaid: Boolean!

  """Display prices with tax in store."""
  displayGrossPrices: Boolean!

  """Charge taxes on shipping."""
  chargeTaxesOnShipping: Boolean!

  """Enable inventory tracking."""
  trackInventoryByDefault: Boolean

  """Default weight unit."""
  defaultWeightUnit: WeightUnitsEnum

  """Returns translated shop fields for the given language code."""
  translation(
    """A language code to return the translation for shop."""
    languageCode: LanguageCodeEnum!
  ): ShopTranslation

  """Enable automatic fulfillment for all digital products."""
  automaticFulfillmentDigitalProducts: Boolean

  """
  New in Saleor 3.1. Default number of minutes stock will be reserved for anonymous checkout or null when stock reservation is disabled.
  """
  reserveStockDurationAnonymousUser: Int

  """
  New in Saleor 3.1. Default number of minutes stock will be reserved for authenticated checkout or null when stock reservation is disabled.
  """
  reserveStockDurationAuthenticatedUser: Int

  """
  New in Saleor 3.1. Default number of maximum line quantity in single checkout (per single checkout line). Note: this feature is in a preview state and can be subject to changes at later point.
  """
  limitQuantityPerCheckout: Int

  """Default number of max downloads per digital content URL."""
  defaultDigitalMaxDownloads: Int

  """Default number of days which digital content URL will be valid."""
  defaultDigitalUrlValidDays: Int

  """Company address."""
  companyAddress: Address

  """URL of a view where customers can set their password."""
  customerSetPasswordUrl: String

  """List of staff notification recipients."""
  staffNotificationRecipients: [StaffNotificationRecipient]

  """Resource limitations and current usage if any set for a shop"""
  limits: LimitInfo!

  """Saleor API version."""
  version: String!
}

"""
Available payment gateway backend with configuration necessary to setup client.
"""
type PaymentGateway {
  """Payment gateway name."""
  name: String!

  """Payment gateway ID."""
  id: ID!

  """Payment gateway client configuration."""
  config: [GatewayConfigLine!]!

  """Payment gateway supported currencies."""
  currencies: [String]!
}

"""Payment gateway client configuration key and value pair."""
type GatewayConfigLine {
  """Gateway config key."""
  field: String!

  """Gateway config value for key."""
  value: String
}

type ExternalAuthentication {
  """ID of external authentication plugin."""
  id: String!

  """Name of external authentication plugin."""
  name: String
}

"""
Shipping methods that can be used as means of shipping for orders and checkouts.
"""
type ShippingMethod implements Node & ObjectWithMetadata {
  """Unique ID of ShippingMethod available for Order."""
  id: ID!

  """
  List of private metadata items.Requires proper staff permissions to access.
  """
  privateMetadata: [MetadataItem]!

  """List of public metadata items. Can be accessed without permissions."""
  metadata: [MetadataItem]!

  """Type of the shipping method."""
  type: ShippingMethodTypeEnum @deprecated(reason: "This field will be removed in Saleor 4.0.")

  """Shipping method name."""
  name: String!

  """Shipping method description (JSON)."""
  description: JSONString

  """Maximum delivery days for this shipping method."""
  maximumDeliveryDays: Int

  """Minimum delivery days for this shipping method."""
  minimumDeliveryDays: Int

  """Maximum order weight for this shipping method."""
  maximumOrderWeight: Weight @deprecated(reason: "This field will be removed in Saleor 4.0.")

  """Minimum order weight for this shipping method."""
  minimumOrderWeight: Weight @deprecated(reason: "This field will be removed in Saleor 4.0.")

  """Returns translated shipping method fields for the given language code."""
  translation(
    """A language code to return the translation for shipping method."""
    languageCode: LanguageCodeEnum!
  ): ShippingMethodTranslation

  """The price of selected shipping method."""
  price: Money!

  """Maximum order price for this shipping method."""
  maximumOrderPrice: Money

  """Minimal order price for this shipping method."""
  minimumOrderPrice: Money

  """Describes if this shipping method is active and can be selected."""
  active: Boolean!

  """Message connected to this shipping method."""
  message: String
}

input CountryFilterInput {
  """
  Boolean for filtering countries by having shipping zone assigned.If 'true', return countries with shipping zone assigned.If 'false', return countries without any shipping zone assigned.If the argument is not provided (null), return all countries.
  """
  attachedToShippingZones: Boolean
}

"""Represents shop's domain."""
type Domain {
  """The host name of the domain."""
  host: String!

  """Inform if SSL is enabled."""
  sslEnabled: Boolean!

  """Shop's absolute URL."""
  url: String!
}

type ShopTranslation implements Node {
  id: ID!

  """Translation language."""
  language: LanguageDisplay!
  headerText: String!
  description: String!
}

"""
Represents a recipient of email notifications send by Saleor, such as notifications about new orders. Notifications can be assigned to staff users or arbitrary email addresses.
"""
type StaffNotificationRecipient implements Node {
  id: ID!

  """Returns a user subscribed to email notifications."""
  user: User

  """Returns email address of a user subscribed to email notifications."""
  email: String

  """Determines if a notification active."""
  active: Boolean
}

"""Represents user data."""
type User implements Node & ObjectWithMetadata {
  id: ID!

  """
  List of private metadata items.Requires proper staff permissions to access.
  """
  privateMetadata: [MetadataItem]!

  """List of public metadata items. Can be accessed without permissions."""
  metadata: [MetadataItem]!
  email: String!
  firstName: String!
  lastName: String!
  isStaff: Boolean!
  isActive: Boolean!

  """List of all user's addresses."""
  addresses: [Address]

  """Returns the last open checkout of this user."""
  checkout: Checkout @deprecated(reason: "This field will be removed in Saleor 4.0. Use the `checkoutTokens` field to fetch the user checkouts.")

  """Returns the checkout UUID's assigned to this user."""
  checkoutTokens(
    """Slug of a channel for which the data should be returned."""
    channel: String
  ): [UUID!]

  """List of the user gift cards."""
  giftCards(
    """Return the elements in the list that come before the specified cursor."""
    before: String

    """Return the elements in the list that come after the specified cursor."""
    after: String

    """Return the first n elements from the list."""
    first: Int

    """Return the last n elements from the list."""
    last: Int
  ): GiftCardCountableConnection

  """A note about the customer."""
  note: String

  """List of user's orders."""
  orders(
    """Return the elements in the list that come before the specified cursor."""
    before: String

    """Return the elements in the list that come after the specified cursor."""
    after: String

    """Return the first n elements from the list."""
    first: Int

    """Return the last n elements from the list."""
    last: Int
  ): OrderCountableConnection

  """List of user's permissions."""
  userPermissions: [UserPermission]

  """List of user's permission groups."""
  permissionGroups: [Group]

  """List of user's permission groups which user can manage."""
  editableGroups: [Group]
  avatar(
    """Size of the avatar."""
    size: Int
  ): Image

  """List of events associated with the user."""
  events: [CustomerEvent]

  """List of stored payment sources."""
  storedPaymentSources(
    """Slug of a channel for which the data should be returned."""
    channel: String
  ): [PaymentSource]

  """User language code."""
  languageCode: LanguageCodeEnum!
  defaultShippingAddress: Address
  defaultBillingAddress: Address
  lastLogin: DateTime
  dateJoined: DateTime!
  updatedAt: DateTime!
}

"""Checkout object."""
type Checkout implements Node & ObjectWithMetadata {
  id: ID!

  """
  List of private metadata items.Requires proper staff permissions to access.
  """
  privateMetadata: [MetadataItem]!

  """List of public metadata items. Can be accessed without permissions."""
  metadata: [MetadataItem]!
  created: DateTime!
  lastChange: DateTime!
  user: User
  channel: Channel!
  billingAddress: Address
  shippingAddress: Address
  note: String!
  discount: Money
  discountName: String
  translatedDiscountName: String
  voucherCode: String

  """Shipping methods that can be used with this checkout."""
  availableShippingMethods: [ShippingMethod]! @deprecated(reason: "This field will be removed in Saleor 4.0. Use `shippingMethods` instead.")

  """Shipping methods that can be used with this checkout."""
  shippingMethods: [ShippingMethod]!

  """
  New in Saleor 3.1. Collection points that can be used for this order. Note: this feature is in a preview state and can be subject to changes at later point.
  """
  availableCollectionPoints: [Warehouse!]!

  """List of available payment gateways."""
  availablePaymentGateways: [PaymentGateway!]!

  """Email of a customer."""
  email: String

  """List of gift cards associated with this checkout."""
  giftCards: [GiftCard]

  """Returns True, if checkout requires shipping."""
  isShippingRequired: Boolean!

  """The number of items purchased."""
  quantity: Int!

  """
  New in Saleor 3.1. Date when oldest stock reservation for this checkout  expires or null if no stock is reserved.
  """
  stockReservationExpires: DateTime

  """
  A list of checkout lines, each containing information about an item in the checkout.
  """
  lines: [CheckoutLine]

  """The price of the shipping, with all the taxes included."""
  shippingPrice: TaxedMoney

  """The shipping method related with checkout."""
  shippingMethod: ShippingMethod @deprecated(reason: "This field will be removed in Saleor 4.0. Use `deliveryMethod` instead.")

  """
  New in Saleor 3.1. The delivery method selected for this checkout. Note: this feature is in a preview state and can be subject to changes at later point.
  """
  deliveryMethod: DeliveryMethod

  """The price of the checkout before shipping, with taxes included."""
  subtotalPrice: TaxedMoney

  """The checkout's token."""
  token: UUID!

  """
  The sum of the the checkout line prices, with all the taxes,shipping costs, and discounts included.
  """
  totalPrice: TaxedMoney

  """Checkout language code."""
  languageCode: LanguageCodeEnum!
}

"""
A gift card is a prepaid electronic payment card accepted in stores. They can be used during checkout by providing a valid gift card codes.
"""
type GiftCard implements Node & ObjectWithMetadata {
  id: ID!

  """
  List of private metadata items.Requires proper staff permissions to access.
  """
  privateMetadata: [MetadataItem]!

  """List of public metadata items. Can be accessed without permissions."""
  metadata: [MetadataItem]!

  """Code in format which allows displaying in a user interface."""
  displayCode: String!

  """Last 4 characters of gift card code."""
  last4CodeChars: String!

  """
  Gift card code. Can be fetched by staff member with manage gift card permission when gift card wasn't used yet and by the gift card owner.
  """
  code: String!
  created: DateTime!

  """
  New in Saleor 3.1. The user who bought or issued a gift card. Note: this feature is in a preview state and can be subject to changes at later point.
  """
  createdBy: User

  """
  New in Saleor 3.1. The customer who used a gift card. Note: this feature is in a preview state and can be subject to changes at later point.
  """
  usedBy: User

  """
  New in Saleor 3.1. Email address of the user who bought or issued gift card. Note: this feature is in a preview state and can be subject to changes at later point.
  """
  createdByEmail: String

  """
  New in Saleor 3.1. Email address of the customer who used a gift card. Note: this feature is in a preview state and can be subject to changes at later point.
  """
  usedByEmail: String
  lastUsedOn: DateTime
  expiryDate: Date

  """
  New in Saleor 3.1. App which created the gift card. Note: this feature is in a preview state and can be subject to changes at later point.
  """
  app: App

  """
  New in Saleor 3.1. Related gift card product. Note: this feature is in a preview state and can be subject to changes at later point.
  """
  product: Product

  """
  New in Saleor 3.1. List of events associated with the gift card. Note: this feature is in a preview state and can be subject to changes at later point.
  """
  events(
    """Filtering options for gift card events."""
    filter: GiftCardEventFilterInput
  ): [GiftCardEvent!]!

  """
  New in Saleor 3.1. The gift card tag. Note: this feature is in a preview state and can be subject to changes at later point.
  """
  tags: [GiftCardTag!]!

  """
  New in Saleor 3.1. Slug of the channel where the gift card was bought. Note: this feature is in a preview state and can be subject to changes at later point.
  """
  boughtInChannel: String
  isActive: Boolean!
  initialBalance: Money
  currentBalance: Money

  """The customer who bought a gift card."""
  user: User @deprecated(reason: "This field will be removed in Saleor 4.0. Use `createdBy` field instead.")

  """End date of gift card."""
  endDate: DateTime @deprecated(reason: "This field will be removed in Saleor 4.0. Use `expiryDate` field instead.")

  """Start date of gift card."""
  startDate: DateTime @deprecated(reason: "This field will be removed in Saleor 4.0.")
}

"""
New in Saleor 3.1. History log of the gift card. Note: this feature is in a preview state and can be subject to changes at later point.
"""
type GiftCardEvent implements Node {
  id: ID!

  """Date when event happened at in ISO 8601 format."""
  date: DateTime

  """Gift card event type."""
  type: GiftCardEventsEnum

  """User who performed the action."""
  user: User

  """App that performed the action."""
  app: App

  """Content of the event."""
  message: String

  """Email of the customer."""
  email: String

  """The order ID where gift card was used or bought."""
  orderId: ID

  """User-friendly number of an order where gift card was used or bought."""
  orderNumber: String

  """The list of gift card tags."""
  tags: [String!]

  """The list of old gift card tags."""
  oldTags: [String!]

  """The gift card balance."""
  balance: GiftCardEventBalance

  """The gift card expiry date."""
  expiryDate: Date

  """Previous gift card expiry date."""
  oldExpiryDate: Date
}

"""An enumeration."""
enum GiftCardEventsEnum {
  ISSUED
  BOUGHT
  UPDATED
  ACTIVATED
  DEACTIVATED
  BALANCE_RESET
  EXPIRY_DATE_UPDATED
  TAGS_UPDATED
  SENT_TO_CUSTOMER
  RESENT
  NOTE_ADDED
  USED_IN_ORDER
}

type GiftCardEventBalance {
  """Initial balance of the gift card."""
  initialBalance: Money

  """Current balance of the gift card."""
  currentBalance: Money!

  """Previous initial balance of the gift card."""
  oldInitialBalance: Money

  """Previous current balance of the gift card."""
  oldCurrentBalance: Money
}

input GiftCardEventFilterInput {
  type: GiftCardEventsEnum
  orders: [ID!]
}

"""
New in Saleor 3.1. The gift card tag. Note: this feature is in a preview state and can be subject to changes at later point.
"""
type GiftCardTag implements Node {
  id: ID!
  name: String!
}

"""Represents an item in the checkout."""
type CheckoutLine implements Node {
  id: ID!
  variant: ProductVariant!
  quantity: Int!

  """The sum of the checkout line price, taxes and discounts."""
  totalPrice: TaxedMoney

  """Indicates whether the item need to be delivered."""
  requiresShipping: Boolean
}

"""
New in Saleor 3.1. Represents a delivery method chosen for the checkout. `Warehouse` type is used when checkout is marked as "click and collect" and `ShippingMethod` otherwise. Note: this feature is in a preview state and can be subject to changes at later point.
"""
union DeliveryMethod = Warehouse | ShippingMethod

type GiftCardCountableConnection {
  """Pagination data for this connection."""
  pageInfo: PageInfo!
  edges: [GiftCardCountableEdge!]!

  """A total count of items in the collection."""
  totalCount: Int
}

type GiftCardCountableEdge {
  """The item at the end of the edge."""
  node: GiftCard!

  """A cursor for use in pagination."""
  cursor: String!
}

type OrderCountableConnection {
  """Pagination data for this connection."""
  pageInfo: PageInfo!
  edges: [OrderCountableEdge!]!

  """A total count of items in the collection."""
  totalCount: Int
}

type OrderCountableEdge {
  """The item at the end of the edge."""
  node: Order!

  """A cursor for use in pagination."""
  cursor: String!
}

"""Represents an order in the shop."""
type Order implements Node & ObjectWithMetadata {
  id: ID!

  """
  List of private metadata items.Requires proper staff permissions to access.
  """
  privateMetadata: [MetadataItem]!

  """List of public metadata items. Can be accessed without permissions."""
  metadata: [MetadataItem]!
  created: DateTime!
  updatedAt: DateTime!
  status: OrderStatus!
  user: User
  trackingClientId: String!
  billingAddress: Address
  shippingAddress: Address
  shippingMethodName: String
  collectionPointName: String
  channel: Channel!

  """List of shipments for the order."""
  fulfillments: [Fulfillment]!

  """List of order lines."""
  lines: [OrderLine]!

  """
  List of actions that can be performed in the current state of an order.
  """
  actions: [OrderAction]!

  """Shipping methods that can be used with this order."""
  availableShippingMethods: [ShippingMethod] @deprecated(reason: "Use `shippingMethods`, this field will be removed in 4.0")

  """Shipping methods related to this order."""
  shippingMethods: [ShippingMethod]

  """
  New in Saleor 3.1. Collection points that can be used for this order. Note: this feature is in a preview state and can be subject to changes at later point.
  """
  availableCollectionPoints: [Warehouse!]!

  """List of order invoices."""
  invoices: [Invoice]

  """User-friendly number of an order."""
  number: String

  """The ID of the order that was the base for this order."""
  original: ID

  """The order origin."""
  origin: OrderOriginEnum!

  """Informs if an order is fully paid."""
  isPaid: Boolean!

  """Internal payment status."""
  paymentStatus: PaymentChargeStatusEnum!

  """User-friendly payment status."""
  paymentStatusDisplay: String!

  """List of payments for the order."""
  payments: [Payment]

  """Total amount of the order."""
  total: TaxedMoney!

  """Undiscounted total amount of the order."""
  undiscountedTotal: TaxedMoney!

  """Shipping method for this order."""
  shippingMethod: ShippingMethod @deprecated(reason: "This field will be removed in Saleor 4.0. Use `deliveryMethod` instead.")

  """Total price of shipping."""
  shippingPrice: TaxedMoney!
  shippingTaxRate: Float!
  token: String!
  voucher: Voucher

  """List of user gift cards."""
  giftCards: [GiftCard]
  displayGrossPrices: Boolean!
  customerNote: String!
  weight: Weight
  redirectUrl: String

  """The sum of line prices not including shipping."""
  subtotal: TaxedMoney!

  """User-friendly order status."""
  statusDisplay: String

  """
  Informs whether a draft order can be finalized(turned into a regular order).
  """
  canFinalize: Boolean!

  """Amount authorized for the order."""
  totalAuthorized: Money!

  """Amount captured by payment."""
  totalCaptured: Money!

  """List of events associated with the order."""
  events: [OrderEvent]

  """The difference between the paid and the order total amount."""
  totalBalance: Money!

  """Email address of the customer."""
  userEmail: String

  """Returns True, if order requires shipping."""
  isShippingRequired: Boolean!

  """
  New in Saleor 3.1. The delivery method selected for this checkout. Note: this feature is in a preview state and can be subject to changes at later point.
  """
  deliveryMethod: DeliveryMethod
  languageCode: String! @deprecated(reason: "This field will be removed in Saleor 4.0. Use the `languageCodeEnum` field to fetch the language code. ")

  """Order language code."""
  languageCodeEnum: LanguageCodeEnum!

  """Returns applied discount."""
  discount: Money @deprecated(reason: "This field will be removed in Saleor 4.0. Use the `discounts` field instead.")

  """Discount name."""
  discountName: String @deprecated(reason: "This field will be removed in Saleor 4.0. Use the `discounts` field instead.")

  """Translated discount name."""
  translatedDiscountName: String @deprecated(reason: "This field will be removed in Saleor 4.0. Use the `discounts` field instead. ")

  """List of all discounts assigned to the order."""
  discounts: [OrderDiscount!]

  """List of errors that occurred during order validation."""
  errors: [OrderError!]!
}

"""An enumeration."""
enum OrderStatus {
  DRAFT
  UNCONFIRMED
  UNFULFILLED
  PARTIALLY_FULFILLED
  PARTIALLY_RETURNED
  RETURNED
  FULFILLED
  CANCELED
}

"""Represents order fulfillment."""
type Fulfillment implements Node & ObjectWithMetadata {
  id: ID!

  """
  List of private metadata items.Requires proper staff permissions to access.
  """
  privateMetadata: [MetadataItem]!

  """List of public metadata items. Can be accessed without permissions."""
  metadata: [MetadataItem]!
  fulfillmentOrder: Int!
  status: FulfillmentStatus!
  trackingNumber: String!
  created: DateTime!

  """List of lines for the fulfillment."""
  lines: [FulfillmentLine]

  """User-friendly fulfillment status."""
  statusDisplay: String

  """Warehouse from fulfillment was fulfilled."""
  warehouse: Warehouse
}

"""An enumeration."""
enum FulfillmentStatus {
  FULFILLED
  REFUNDED
  RETURNED
  REPLACED
  REFUNDED_AND_RETURNED
  CANCELED
  WAITING_FOR_APPROVAL
}

"""Represents line of the fulfillment."""
type FulfillmentLine implements Node {
  id: ID!
  quantity: Int!
  orderLine: OrderLine
}

"""Represents order line of particular order."""
type OrderLine implements Node {
  id: ID!
  productName: String!
  variantName: String!
  productSku: String
  productVariantId: String
  isShippingRequired: Boolean!
  quantity: Int!
  quantityFulfilled: Int!
  unitDiscountReason: String
  taxRate: Float!
  digitalContentUrl: DigitalContentUrl

  """The main thumbnail for the ordered product."""
  thumbnail(
    """Size of thumbnail."""
    size: Int
  ): Image

  """Price of the single item in the order line."""
  unitPrice: TaxedMoney!

  """
  Price of the single item in the order line without applied an order line discount.
  """
  undiscountedUnitPrice: TaxedMoney!

  """The discount applied to the single order line."""
  unitDiscount: Money!

  """Value of the discount. Can store fixed value or percent value"""
  unitDiscountValue: PositiveDecimal!

  """Price of the order line."""
  totalPrice: TaxedMoney!

  """
  A purchased product variant. Note: this field may be null if the variant has been removed from stock at all.
  """
  variant: ProductVariant

  """Product name in the customer's language"""
  translatedProductName: String!

  """Variant name in the customer's language"""
  translatedVariantName: String!

  """List of allocations across warehouses."""
  allocations: [Allocation!]

  """New in Saleor 3.1. A quantity of items remaining to be fulfilled."""
  quantityToFulfill: Int!

  """Type of the discount: fixed or percent"""
  unitDiscountType: DiscountValueTypeEnum
}

"""
Positive Decimal scalar implementation.

Should be used in places where value must be positive.
"""
scalar PositiveDecimal

"""Represents allocation."""
type Allocation implements Node {
  id: ID!

  """Quantity allocated for orders."""
  quantity: Int!

  """The warehouse were items were allocated."""
  warehouse: Warehouse!
}

enum OrderAction {
  """Represents the capture action."""
  CAPTURE

  """Represents a mark-as-paid action."""
  MARK_AS_PAID

  """Represents a refund action."""
  REFUND

  """Represents a void action."""
  VOID
}

"""Represents an Invoice."""
type Invoice implements ObjectWithMetadata & Job & Node {
  """
  List of private metadata items.Requires proper staff permissions to access.
  """
  privateMetadata: [MetadataItem]!

  """List of public metadata items. Can be accessed without permissions."""
  metadata: [MetadataItem]!

  """Job status."""
  status: JobStatusEnum!
  createdAt: DateTime!
  updatedAt: DateTime!
  message: String

  """The ID of the object."""
  id: ID!
  number: String
  externalUrl: String

  """URL to download an invoice."""
  url: String
}

interface Job {
  """Job status."""
  status: JobStatusEnum!

  """Created date time of job in ISO 8601 format."""
  createdAt: DateTime!

  """Date time of job last update in ISO 8601 format."""
  updatedAt: DateTime!

  """Job message."""
  message: String
}

"""An enumeration."""
enum JobStatusEnum {
  PENDING
  SUCCESS
  FAILED
  DELETED
}

"""An enumeration."""
enum OrderOriginEnum {
  CHECKOUT
  DRAFT
  REISSUE
}

"""An enumeration."""
enum PaymentChargeStatusEnum {
  NOT_CHARGED
  PENDING
  PARTIALLY_CHARGED
  FULLY_CHARGED
  PARTIALLY_REFUNDED
  FULLY_REFUNDED
  REFUSED
  CANCELLED
}

"""Represents a payment of a given type."""
type Payment implements Node & ObjectWithMetadata {
  id: ID!

  """
  List of private metadata items.Requires proper staff permissions to access.
  """
  privateMetadata: [MetadataItem]!

  """List of public metadata items. Can be accessed without permissions."""
  metadata: [MetadataItem]!
  gateway: String!
  isActive: Boolean!
  created: DateTime!
  modified: DateTime!
  token: String!
  checkout: Checkout
  order: Order
  paymentMethodType: String!
  customerIpAddress: String

  """Internal payment status."""
  chargeStatus: PaymentChargeStatusEnum!

  """
  List of actions that can be performed in the current state of a payment.
  """
  actions: [OrderAction]!

  """Total amount of the payment."""
  total: Money

  """Total amount captured for this payment."""
  capturedAmount: Money

  """List of all transactions within this payment."""
  transactions: [Transaction]

  """Maximum amount of money that can be captured."""
  availableCaptureAmount: Money

  """Maximum amount of money that can be refunded."""
  availableRefundAmount: Money

  """The details of the card used for this payment."""
  creditCard: CreditCard
}

"""An object representing a single payment."""
type Transaction implements Node {
  id: ID!
  created: DateTime!
  payment: Payment!
  token: String!
  kind: TransactionKind!
  isSuccess: Boolean!
  error: String
  gatewayResponse: JSONString!

  """Total amount of the transaction."""
  amount: Money
}

"""An enumeration."""
enum TransactionKind {
  EXTERNAL
  AUTH
  PENDING
  ACTION_TO_CONFIRM
  REFUND
  REFUND_ONGOING
  CAPTURE
  VOID
  CONFIRM
  CANCEL
}

type CreditCard {
  """Card brand."""
  brand: String!

  """First 4 digits of the card number."""
  firstDigits: String

  """Last 4 digits of the card number."""
  lastDigits: String!

  """Two-digit number representing the card’s expiration month."""
  expMonth: Int

  """Four-digit number representing the card’s expiration year."""
  expYear: Int
}

"""History log of the order."""
type OrderEvent implements Node {
  id: ID!

  """Date when event happened at in ISO 8601 format."""
  date: DateTime

  """Order event type."""
  type: OrderEventsEnum

  """User who performed the action."""
  user: User

  """App that performed the action."""
  app: App

  """Content of the event."""
  message: String

  """Email of the customer."""
  email: String

  """Type of an email sent to the customer."""
  emailType: OrderEventsEmailsEnum

  """Amount of money."""
  amount: Float

  """The payment ID from the payment gateway."""
  paymentId: String

  """The payment gateway of the payment."""
  paymentGateway: String

  """Number of items."""
  quantity: Int

  """Composed ID of the Fulfillment."""
  composedId: String

  """User-friendly number of an order."""
  orderNumber: String

  """Number of an invoice related to the order."""
  invoiceNumber: String

  """List of oversold lines names."""
  oversoldItems: [String]

  """The concerned lines."""
  lines: [OrderEventOrderLineObject]

  """The lines fulfilled."""
  fulfilledItems: [FulfillmentLine]

  """The warehouse were items were restocked."""
  warehouse: Warehouse

  """The transaction reference of captured payment."""
  transactionReference: String

  """Define if shipping costs were included to the refund."""
  shippingCostsIncluded: Boolean

  """The order which is related to this order."""
  relatedOrder: Order

  """The discount applied to the order."""
  discount: OrderEventDiscountObject
}

"""An enumeration."""
enum OrderEventsEnum {
  DRAFT_CREATED
  DRAFT_CREATED_FROM_REPLACE
  ADDED_PRODUCTS
  REMOVED_PRODUCTS
  PLACED
  PLACED_FROM_DRAFT
  OVERSOLD_ITEMS
  CANCELED
  ORDER_MARKED_AS_PAID
  ORDER_FULLY_PAID
  ORDER_REPLACEMENT_CREATED
  ORDER_DISCOUNT_ADDED
  ORDER_DISCOUNT_AUTOMATICALLY_UPDATED
  ORDER_DISCOUNT_UPDATED
  ORDER_DISCOUNT_DELETED
  ORDER_LINE_DISCOUNT_UPDATED
  ORDER_LINE_DISCOUNT_REMOVED
  ORDER_LINE_PRODUCT_DELETED
  ORDER_LINE_VARIANT_DELETED
  UPDATED_ADDRESS
  EMAIL_SENT
  CONFIRMED
  PAYMENT_AUTHORIZED
  PAYMENT_CAPTURED
  EXTERNAL_SERVICE_NOTIFICATION
  PAYMENT_REFUNDED
  PAYMENT_VOIDED
  PAYMENT_FAILED
  INVOICE_REQUESTED
  INVOICE_GENERATED
  INVOICE_UPDATED
  INVOICE_SENT
  FULFILLMENT_CANCELED
  FULFILLMENT_RESTOCKED_ITEMS
  FULFILLMENT_FULFILLED_ITEMS
  FULFILLMENT_REFUNDED
  FULFILLMENT_RETURNED
  FULFILLMENT_REPLACED
  FULFILLMENT_AWAITS_APPROVAL
  TRACKING_UPDATED
  NOTE_ADDED
  OTHER
}

"""An enumeration."""
enum OrderEventsEmailsEnum {
  PAYMENT_CONFIRMATION
  CONFIRMED
  SHIPPING_CONFIRMATION
  TRACKING_UPDATED
  ORDER_CONFIRMATION
  ORDER_CANCEL
  ORDER_REFUND
  FULFILLMENT_CONFIRMATION
  DIGITAL_LINKS
}

type OrderEventOrderLineObject {
  """The variant quantity."""
  quantity: Int

  """The order line."""
  orderLine: OrderLine

  """The variant name."""
  itemName: String

  """The discount applied to the order line."""
  discount: OrderEventDiscountObject
}

type OrderEventDiscountObject {
  """Type of the discount: fixed or percent."""
  valueType: DiscountValueTypeEnum!

  """Value of the discount. Can store fixed value or percent value."""
  value: PositiveDecimal!

  """Explanation for the applied discount."""
  reason: String

  """Returns amount of discount."""
  amount: Money

  """Type of the discount: fixed or percent."""
  oldValueType: DiscountValueTypeEnum

  """Value of the discount. Can store fixed value or percent value."""
  oldValue: PositiveDecimal

  """Returns amount of discount."""
  oldAmount: Money
}

"""Contains all details related to the applied discount to the order."""
type OrderDiscount implements Node {
  id: ID!
  type: OrderDiscountType!
  name: String
  translatedName: String

  """Type of the discount: fixed or percent"""
  valueType: DiscountValueTypeEnum!

  """Value of the discount. Can store fixed value or percent value"""
  value: PositiveDecimal!

  """Explanation for the applied discount."""
  reason: String

  """Returns amount of discount."""
  amount: Money!
}

"""An enumeration."""
enum OrderDiscountType {
  VOUCHER
  MANUAL
}

type OrderError {
  """
  Name of a field that caused the error. A value of `null` indicates that the error isn't associated with a particular field.
  """
  field: String

  """The error message."""
  message: String

  """The error code."""
  code: OrderErrorCode!

  """Warehouse ID which causes the error."""
  warehouse: ID

  """List of order line IDs that cause the error."""
  orderLines: [ID!]

  """List of product variants that are associated with the error"""
  variants: [ID!]

  """A type of address that causes the error."""
  addressType: AddressTypeEnum
}

"""An enumeration."""
enum OrderErrorCode {
  BILLING_ADDRESS_NOT_SET
  CANNOT_CANCEL_FULFILLMENT
  CANNOT_CANCEL_ORDER
  CANNOT_DELETE
  CANNOT_DISCOUNT
  CANNOT_REFUND
  CANNOT_FULFILL_UNPAID_ORDER
  CAPTURE_INACTIVE_PAYMENT
  GIFT_CARD_LINE
  NOT_EDITABLE
  FULFILL_ORDER_LINE
  GRAPHQL_ERROR
  INVALID
  PRODUCT_NOT_PUBLISHED
  PRODUCT_UNAVAILABLE_FOR_PURCHASE
  NOT_FOUND
  ORDER_NO_SHIPPING_ADDRESS
  PAYMENT_ERROR
  PAYMENT_MISSING
  REQUIRED
  SHIPPING_METHOD_NOT_APPLICABLE
  SHIPPING_METHOD_REQUIRED
  TAX_ERROR
  UNIQUE
  VOID_INACTIVE_PAYMENT
  ZERO_QUANTITY
  INVALID_QUANTITY
  INSUFFICIENT_STOCK
  DUPLICATED_INPUT_ITEM
  NOT_AVAILABLE_IN_CHANNEL
  CHANNEL_INACTIVE
}

"""An enumeration."""
enum AddressTypeEnum {
  BILLING
  SHIPPING
}

type UserPermission {
  """Internal code for permission."""
  code: PermissionEnum!

  """Describe action(s) allowed to do by permission."""
  name: String!

  """List of user permission groups which contains this permission."""
  sourcePermissionGroups(
    """ID of user whose groups should be returned."""
    userId: ID!
  ): [Group!]
}

"""Represents permission group data."""
type Group implements Node {
  id: ID!
  name: String!

  """List of group users"""
  users: [User]

  """List of group permissions"""
  permissions: [Permission]

  """
  True, if the currently authenticated user has rights to manage a group.
  """
  userCanManage: Boolean!
}

"""History log of the customer."""
type CustomerEvent implements Node {
  id: ID!

  """Date when event happened at in ISO 8601 format."""
  date: DateTime

  """Customer event type."""
  type: CustomerEventsEnum

  """User who performed the action."""
  user: User

  """App that performed the action."""
  app: App

  """Content of the event."""
  message: String

  """Number of objects concerned by the event."""
  count: Int

  """The concerned order."""
  order: Order

  """The concerned order line."""
  orderLine: OrderLine
}

"""An enumeration."""
enum CustomerEventsEnum {
  ACCOUNT_CREATED
  PASSWORD_RESET_LINK_SENT
  PASSWORD_RESET
  EMAIL_CHANGED_REQUEST
  PASSWORD_CHANGED
  EMAIL_CHANGED
  PLACED_ORDER
  NOTE_ADDED_TO_ORDER
  DIGITAL_LINK_DOWNLOADED
  CUSTOMER_DELETED
  NAME_ASSIGNED
  EMAIL_ASSIGNED
  NOTE_ADDED
}

"""
Represents a payment source stored for user in payment gateway, such as credit card.
"""
type PaymentSource {
  """Payment gateway name."""
  gateway: String!

  """ID of stored payment method."""
  paymentMethodId: String

  """Stored credit card details if available."""
  creditCardInfo: CreditCard

  """
  New in Saleor 3.1. List of public metadata items. Can be accessed without permissions.
  """
  metadata: [MetadataItem]!
}

type LimitInfo {
  """Defines the current resource usage."""
  currentUsage: Limits!

  """Defines the allowed maximum resource usage, null means unlimited."""
  allowedUsage: Limits!
}

type Limits {
  channels: Int
  orders: Int
  productVariants: Int
  staffUsers: Int
  warehouses: Int
}

"""Order related settings from site settings."""
type OrderSettings {
  automaticallyConfirmAllNewOrders: Boolean!
  automaticallyFulfillNonShippableGiftCard: Boolean!
}

"""Gift card related settings from site settings."""
type GiftCardSettings {
  """The gift card expiry type settings."""
  expiryType: GiftCardSettingsExpiryTypeEnum!

  """The gift card expiry period settings."""
  expiryPeriod: TimePeriod
}

"""An enumeration."""
enum GiftCardSettingsExpiryTypeEnum {
  NEVER_EXPIRE
  EXPIRY_PERIOD
}

type TimePeriod {
  """The length of the period."""
  amount: Int!

  """The type of the period."""
  type: TimePeriodTypeEnum!
}

"""An enumeration."""
enum TimePeriodTypeEnum {
  DAY
  WEEK
  MONTH
  YEAR
}

input ShippingZoneFilterInput {
  search: String
  channels: [ID]
}

type DigitalContentCountableConnection {
  """Pagination data for this connection."""
  pageInfo: PageInfo!
  edges: [DigitalContentCountableEdge!]!

  """A total count of items in the collection."""
  totalCount: Int
}

type DigitalContentCountableEdge {
  """The item at the end of the edge."""
  node: DigitalContent!

  """A cursor for use in pagination."""
  cursor: String!
}

input CategoryFilterInput {
  search: String
  metadata: [MetadataFilter]
  ids: [ID]
}

input CategorySortingInput {
  """Specifies the direction in which to sort products."""
  direction: OrderDirection!

  """
  Specifies the channel in which to sort the data.
  
  DEPRECATED: this field will be removed in Saleor 4.0. Use root-level channel argument instead.
  """
  channel: String

  """Sort categories by the selected field."""
  field: CategorySortField!
}

enum CategorySortField {
  """Sort categories by name."""
  NAME

  """Sort categories by product count."""
  PRODUCT_COUNT

  """Sort categories by subcategory count."""
  SUBCATEGORY_COUNT
}

input CollectionFilterInput {
  published: CollectionPublished
  search: String
  metadata: [MetadataFilter]
  ids: [ID]

  """
  Specifies the channel by which the data should be filtered. 
  
  DEPRECATED: this field will be removed in Saleor 4.0. Use root-level channel argument instead.
  """
  channel: String
}

enum CollectionPublished {
  PUBLISHED
  HIDDEN
}

input CollectionSortingInput {
  """Specifies the direction in which to sort products."""
  direction: OrderDirection!

  """
  Specifies the channel in which to sort the data.
  
  DEPRECATED: this field will be removed in Saleor 4.0. Use root-level channel argument instead.
  """
  channel: String

  """Sort collections by the selected field."""
  field: CollectionSortField!
}

enum CollectionSortField {
  """Sort collections by name."""
  NAME

  """Sort collections by availability."""
  AVAILABILITY

  """Sort collections by product count."""
  PRODUCT_COUNT

  """Sort collections by publication date."""
  PUBLICATION_DATE
}

input ProductTypeFilterInput {
  search: String
  configurable: ProductTypeConfigurable
  productType: ProductTypeEnum
  metadata: [MetadataFilter]
  kind: ProductTypeKindEnum
  ids: [ID]
}

enum ProductTypeConfigurable {
  CONFIGURABLE
  SIMPLE
}

enum ProductTypeEnum {
  DIGITAL
  SHIPPABLE
}

input ProductTypeSortingInput {
  """Specifies the direction in which to sort products."""
  direction: OrderDirection!

  """Sort product types by the selected field."""
  field: ProductTypeSortField!
}

enum ProductTypeSortField {
  """Sort products by name."""
  NAME

  """Sort products by type."""
  DIGITAL

  """Sort products by shipping."""
  SHIPPING_REQUIRED
}

input ProductVariantFilterInput {
  search: String
  sku: [String]
  metadata: [MetadataFilter]
  isPreorder: Boolean
  updatedAt: DateTimeRangeInput
}

input ProductVariantSortingInput {
  """Specifies the direction in which to sort products."""
  direction: OrderDirection!

  """Sort productVariants by the selected field."""
  field: ProductVariantSortField!
}

enum ProductVariantSortField {
  """Sort products variants by last modified at."""
  LAST_MODIFIED_AT
}

type PaymentCountableConnection {
  """Pagination data for this connection."""
  pageInfo: PageInfo!
  edges: [PaymentCountableEdge!]!

  """A total count of items in the collection."""
  totalCount: Int
}

type PaymentCountableEdge {
  """The item at the end of the edge."""
  node: Payment!

  """A cursor for use in pagination."""
  cursor: String!
}

input PaymentFilterInput {
  checkouts: [ID]
}

type PageCountableConnection {
  """Pagination data for this connection."""
  pageInfo: PageInfo!
  edges: [PageCountableEdge!]!

  """A total count of items in the collection."""
  totalCount: Int
}

type PageCountableEdge {
  """The item at the end of the edge."""
  node: Page!

  """A cursor for use in pagination."""
  cursor: String!
}

input PageSortingInput {
  """Specifies the direction in which to sort products."""
  direction: OrderDirection!

  """Sort pages by the selected field."""
  field: PageSortField!
}

enum PageSortField {
  """Sort pages by title."""
  TITLE

  """Sort pages by slug."""
  SLUG

  """Sort pages by visibility."""
  VISIBILITY

  """Sort pages by creation date."""
  CREATION_DATE

  """Sort pages by publication date."""
  PUBLICATION_DATE
}

input PageFilterInput {
  search: String
  metadata: [MetadataFilter]
  pageTypes: [ID]
  ids: [ID]
}

type PageTypeCountableConnection {
  """Pagination data for this connection."""
  pageInfo: PageInfo!
  edges: [PageTypeCountableEdge!]!

  """A total count of items in the collection."""
  totalCount: Int
}

type PageTypeCountableEdge {
  """The item at the end of the edge."""
  node: PageType!

  """A cursor for use in pagination."""
  cursor: String!
}

input PageTypeSortingInput {
  """Specifies the direction in which to sort products."""
  direction: OrderDirection!

  """Sort page types by the selected field."""
  field: PageTypeSortField!
}

enum PageTypeSortField {
  """Sort page types by name."""
  NAME

  """Sort page types by slug."""
  SLUG
}

input PageTypeFilterInput {
  search: String
}

type OrderEventCountableConnection {
  """Pagination data for this connection."""
  pageInfo: PageInfo!
  edges: [OrderEventCountableEdge!]!

  """A total count of items in the collection."""
  totalCount: Int
}

type OrderEventCountableEdge {
  """The item at the end of the edge."""
  node: OrderEvent!

  """A cursor for use in pagination."""
  cursor: String!
}

input OrderSortingInput {
  """Specifies the direction in which to sort products."""
  direction: OrderDirection!

  """Sort orders by the selected field."""
  field: OrderSortField!
}

enum OrderSortField {
  """Sort orders by number."""
  NUMBER

  """
  Sort orders by creation date. 
  
  DEPRECATED: this field will be removed in Saleor 4.0.
  """
  CREATION_DATE

  """
  Sort orders by creation date. 
  
  DEPRECATED: this field will be removed in Saleor 4.0.
  """
  CREATED_AT

  """Sort orders by last modified at."""
  LAST_MODIFIED_AT

  """Sort orders by customer."""
  CUSTOMER

  """Sort orders by payment."""
  PAYMENT

  """Sort orders by fulfillment status."""
  FULFILLMENT_STATUS
}

input OrderFilterInput {
  paymentStatus: [PaymentChargeStatusEnum]
  status: [OrderStatusFilter]
  customer: String
  created: DateRangeInput
  search: String
  metadata: [MetadataFilter]
  channels: [ID]
  updatedAt: DateTimeRangeInput
  isClickAndCollect: Boolean
  isPreorder: Boolean
  ids: [ID]
  giftCardUsed: Boolean
  giftCardBought: Boolean
}

enum OrderStatusFilter {
  READY_TO_FULFILL
  READY_TO_CAPTURE
  UNFULFILLED
  UNCONFIRMED
  PARTIALLY_FULFILLED
  FULFILLED
  CANCELED
}

input OrderDraftFilterInput {
  customer: String
  created: DateRangeInput
  search: String
  metadata: [MetadataFilter]
  channels: [ID]
}

type MenuCountableConnection {
  """Pagination data for this connection."""
  pageInfo: PageInfo!
  edges: [MenuCountableEdge!]!

  """A total count of items in the collection."""
  totalCount: Int
}

type MenuCountableEdge {
  """The item at the end of the edge."""
  node: Menu!

  """A cursor for use in pagination."""
  cursor: String!
}

input MenuSortingInput {
  """Specifies the direction in which to sort products."""
  direction: OrderDirection!

  """Sort menus by the selected field."""
  field: MenuSortField!
}

enum MenuSortField {
  """Sort menus by name."""
  NAME

  """Sort menus by items count."""
  ITEMS_COUNT
}

input MenuFilterInput {
  search: String
  slug: [String]
  metadata: [MetadataFilter]
}

type MenuItemCountableConnection {
  """Pagination data for this connection."""
  pageInfo: PageInfo!
  edges: [MenuItemCountableEdge!]!

  """A total count of items in the collection."""
  totalCount: Int
}

type MenuItemCountableEdge {
  """The item at the end of the edge."""
  node: MenuItem!

  """A cursor for use in pagination."""
  cursor: String!
}

input MenuItemSortingInput {
  """Specifies the direction in which to sort products."""
  direction: OrderDirection!

  """Sort menu items by the selected field."""
  field: MenuItemsSortField!
}

enum MenuItemsSortField {
  """Sort menu items by name."""
  NAME
}

input MenuItemFilterInput {
  search: String
  metadata: [MetadataFilter]
}

input GiftCardSortingInput {
  """Specifies the direction in which to sort products."""
  direction: OrderDirection!

  """Sort gift cards by the selected field."""
  field: GiftCardSortField!
}

enum GiftCardSortField {
  """Sort orders by product."""
  PRODUCT

  """Sort orders by used by."""
  USED_BY

  """Sort orders by current balance."""
  CURRENT_BALANCE
}

input GiftCardFilterInput {
  isActive: Boolean
  metadata: [MetadataFilter]
  tags: [String]
  products: [ID]
  usedBy: [ID]
  used: Boolean
  currency: String
  currentBalance: PriceRangeInput
  initialBalance: PriceRangeInput
  code: String
}

type GiftCardTagCountableConnection {
  """Pagination data for this connection."""
  pageInfo: PageInfo!
  edges: [GiftCardTagCountableEdge!]!

  """A total count of items in the collection."""
  totalCount: Int
}

type GiftCardTagCountableEdge {
  """The item at the end of the edge."""
  node: GiftCardTag!

  """A cursor for use in pagination."""
  cursor: String!
}

input GiftCardTagFilterInput {
  search: String
}

"""Plugin."""
type Plugin {
  """Identifier of the plugin."""
  id: ID!

  """Name of the plugin."""
  name: String!

  """Description of the plugin."""
  description: String!

  """Global configuration of the plugin (not channel-specific)."""
  globalConfiguration: PluginConfiguration

  """Channel-specific plugin configuration."""
  channelConfigurations: [PluginConfiguration!]!
}

"""Stores information about a configuration of plugin."""
type PluginConfiguration {
  """Determines if plugin is active or not."""
  active: Boolean!

  """The channel to which the plugin configuration is assigned to."""
  channel: Channel

  """Configuration of the plugin."""
  configuration: [ConfigurationItem]
}

"""Stores information about a single configuration field."""
type ConfigurationItem {
  """Name of the field."""
  name: String!

  """Current value of the field."""
  value: String

  """Type of the field."""
  type: ConfigurationTypeFieldEnum

  """Help text for the field."""
  helpText: String

  """Label for the field."""
  label: String
}

"""An enumeration."""
enum ConfigurationTypeFieldEnum {
  STRING
  MULTILINE
  BOOLEAN
  SECRET
  PASSWORD
  SECRETMULTILINE
  OUTPUT
}

type PluginCountableConnection {
  """Pagination data for this connection."""
  pageInfo: PageInfo!
  edges: [PluginCountableEdge!]!

  """A total count of items in the collection."""
  totalCount: Int
}

type PluginCountableEdge {
  """The item at the end of the edge."""
  node: Plugin!

  """A cursor for use in pagination."""
  cursor: String!
}

input PluginFilterInput {
  statusInChannels: PluginStatusInChannelsInput
  search: String
  type: PluginConfigurationType
}

input PluginStatusInChannelsInput {
  active: Boolean!
  channels: [ID!]!
}

enum PluginConfigurationType {
  PER_CHANNEL
  GLOBAL
}

input PluginSortingInput {
  """Specifies the direction in which to sort products."""
  direction: OrderDirection!

  """Sort plugins by the selected field."""
  field: PluginSortField!
}

enum PluginSortField {
  NAME
  IS_ACTIVE
}

type SaleCountableConnection {
  """Pagination data for this connection."""
  pageInfo: PageInfo!
  edges: [SaleCountableEdge!]!

  """A total count of items in the collection."""
  totalCount: Int
}

type SaleCountableEdge {
  """The item at the end of the edge."""
  node: Sale!

  """A cursor for use in pagination."""
  cursor: String!
}

input SaleFilterInput {
  status: [DiscountStatusEnum]
  saleType: DiscountValueTypeEnum
  started: DateTimeRangeInput
  search: String
  metadata: [MetadataFilter]
  updatedAt: DateTimeRangeInput
}

enum DiscountStatusEnum {
  ACTIVE
  EXPIRED
  SCHEDULED
}

input SaleSortingInput {
  """Specifies the direction in which to sort products."""
  direction: OrderDirection!

  """
  Specifies the channel in which to sort the data.
  
  DEPRECATED: this field will be removed in Saleor 4.0. Use root-level channel argument instead.
  """
  channel: String

  """Sort sales by the selected field."""
  field: SaleSortField!
}

enum SaleSortField {
  """Sort sales by name."""
  NAME

  """Sort sales by start date."""
  START_DATE

  """Sort sales by end date."""
  END_DATE

  """Sort sales by value."""
  VALUE

  """Sort sales by type."""
  TYPE

  """Sort sales by created at."""
  CREATED_AT

  """Sort sales by last modified at."""
  LAST_MODIFIED_AT
}

type VoucherCountableConnection {
  """Pagination data for this connection."""
  pageInfo: PageInfo!
  edges: [VoucherCountableEdge!]!

  """A total count of items in the collection."""
  totalCount: Int
}

type VoucherCountableEdge {
  """The item at the end of the edge."""
  node: Voucher!

  """A cursor for use in pagination."""
  cursor: String!
}

input VoucherFilterInput {
  status: [DiscountStatusEnum]
  timesUsed: IntRangeInput
  discountType: [VoucherDiscountType]
  started: DateTimeRangeInput
  search: String
  metadata: [MetadataFilter]
}

enum VoucherDiscountType {
  FIXED
  PERCENTAGE
  SHIPPING
}

input VoucherSortingInput {
  """Specifies the direction in which to sort products."""
  direction: OrderDirection!

  """
  Specifies the channel in which to sort the data.
  
  DEPRECATED: this field will be removed in Saleor 4.0. Use root-level channel argument instead.
  """
  channel: String

  """Sort vouchers by the selected field."""
  field: VoucherSortField!
}

enum VoucherSortField {
  """Sort vouchers by code."""
  CODE

  """Sort vouchers by start date."""
  START_DATE

  """Sort vouchers by end date."""
  END_DATE

  """Sort vouchers by value."""
  VALUE

  """Sort vouchers by type."""
  TYPE

  """Sort vouchers by usage limit."""
  USAGE_LIMIT

  """Sort vouchers by minimum spent amount."""
  MINIMUM_SPENT_AMOUNT
}

"""Represents a job data of exported file."""
type ExportFile implements Node & Job {
  id: ID!

  """Job status."""
  status: JobStatusEnum!

  """Created date time of job in ISO 8601 format."""
  createdAt: DateTime!

  """Date time of job last update in ISO 8601 format."""
  updatedAt: DateTime!

  """Job message."""
  message: String

  """The URL of field to download."""
  url: String

  """List of events associated with the export."""
  events: [ExportEvent!]
  user: User
  app: App
}

"""History log of export file."""
type ExportEvent implements Node {
  """The ID of the object."""
  id: ID!

  """Date when event happened at in ISO 8601 format."""
  date: DateTime!

  """Export event type."""
  type: ExportEventsEnum!

  """User who performed the action."""
  user: User

  """App which performed the action."""
  app: App

  """Content of the event."""
  message: String!
}

"""An enumeration."""
enum ExportEventsEnum {
  EXPORT_PENDING
  EXPORT_SUCCESS
  EXPORT_FAILED
  EXPORT_DELETED
  EXPORTED_FILE_SENT
  EXPORT_FAILED_INFO_SENT
}

type ExportFileCountableConnection {
  """Pagination data for this connection."""
  pageInfo: PageInfo!
  edges: [ExportFileCountableEdge!]!

  """A total count of items in the collection."""
  totalCount: Int
}

type ExportFileCountableEdge {
  """The item at the end of the edge."""
  node: ExportFile!

  """A cursor for use in pagination."""
  cursor: String!
}

input ExportFileFilterInput {
  createdAt: DateTimeRangeInput
  updatedAt: DateTimeRangeInput
  status: JobStatusEnum
  user: String
  app: String
}

input ExportFileSortingInput {
  """Specifies the direction in which to sort products."""
  direction: OrderDirection!

  """Sort export file by the selected field."""
  field: ExportFileSortField!
}

enum ExportFileSortField {
  STATUS
  CREATED_AT
  UPDATED_AT
  LAST_MODIFIED_AT
}

type CheckoutCountableConnection {
  """Pagination data for this connection."""
  pageInfo: PageInfo!
  edges: [CheckoutCountableEdge!]!

  """A total count of items in the collection."""
  totalCount: Int
}

type CheckoutCountableEdge {
  """The item at the end of the edge."""
  node: Checkout!

  """A cursor for use in pagination."""
  cursor: String!
}

input CheckoutSortingInput {
  """Specifies the direction in which to sort products."""
  direction: OrderDirection!

  """Sort checkouts by the selected field."""
  field: CheckoutSortField!
}

enum CheckoutSortField {
  """Sort checkouts by creation date."""
  CREATION_DATE

  """Sort checkouts by customer."""
  CUSTOMER

  """Sort checkouts by payment."""
  PAYMENT
}

input CheckoutFilterInput {
  customer: String
  created: DateRangeInput
  search: String
  metadata: [MetadataFilter]
  channels: [ID]
}

type CheckoutLineCountableConnection {
  """Pagination data for this connection."""
  pageInfo: PageInfo!
  edges: [CheckoutLineCountableEdge!]!

  """A total count of items in the collection."""
  totalCount: Int
}

type CheckoutLineCountableEdge {
  """The item at the end of the edge."""
  node: CheckoutLine!

  """A cursor for use in pagination."""
  cursor: String!
}

input AttributeSortingInput {
  """Specifies the direction in which to sort products."""
  direction: OrderDirection!

  """Sort attributes by the selected field."""
  field: AttributeSortField!
}

enum AttributeSortField {
  """Sort attributes by name"""
  NAME

  """Sort attributes by slug"""
  SLUG

  """Sort attributes by the value required flag"""
  VALUE_REQUIRED

  """Sort attributes by the variant only flag"""
  IS_VARIANT_ONLY

  """Sort attributes by visibility in the storefront"""
  VISIBLE_IN_STOREFRONT

  """Sort attributes by the filterable in storefront flag"""
  FILTERABLE_IN_STOREFRONT

  """Sort attributes by the filterable in dashboard flag"""
  FILTERABLE_IN_DASHBOARD

  """Sort attributes by their position in storefront"""
  STOREFRONT_SEARCH_POSITION

  """
  Sort attributes based on whether they can be displayed or not in a product grid.
  """
  AVAILABLE_IN_GRID
}

"""Represents ongoing installation of app."""
type AppInstallation implements Node & Job {
  id: ID!

  """Job status."""
  status: JobStatusEnum!

  """Created date time of job in ISO 8601 format."""
  createdAt: DateTime!

  """Date time of job last update in ISO 8601 format."""
  updatedAt: DateTime!

  """Job message."""
  message: String
  appName: String!
  manifestUrl: String!
}

type AppCountableConnection {
  """Pagination data for this connection."""
  pageInfo: PageInfo!
  edges: [AppCountableEdge!]!

  """A total count of items in the collection."""
  totalCount: Int
}

type AppCountableEdge {
  """The item at the end of the edge."""
  node: App!

  """A cursor for use in pagination."""
  cursor: String!
}

input AppFilterInput {
  search: String
  isActive: Boolean
  type: AppTypeEnum
}

input AppSortingInput {
  """Specifies the direction in which to sort products."""
  direction: OrderDirection!

  """Sort apps by the selected field."""
  field: AppSortField!
}

enum AppSortField {
  """Sort apps by name."""
  NAME

  """Sort apps by creation date."""
  CREATION_DATE
}

type AppExtensionCountableConnection {
  """Pagination data for this connection."""
  pageInfo: PageInfo!
  edges: [AppExtensionCountableEdge!]!

  """A total count of items in the collection."""
  totalCount: Int
}

type AppExtensionCountableEdge {
  """The item at the end of the edge."""
  node: AppExtension!

  """A cursor for use in pagination."""
  cursor: String!
}

input AppExtensionFilterInput {
  mount: [AppExtensionMountEnum]
  target: AppExtensionTargetEnum
}

type AddressValidationData {
  countryCode: String
  countryName: String
  addressFormat: String
  addressLatinFormat: String
  allowedFields: [String]
  requiredFields: [String]
  upperFields: [String]
  countryAreaType: String
  countryAreaChoices: [ChoiceValue]
  cityType: String
  cityChoices: [ChoiceValue]
  cityAreaType: String
  cityAreaChoices: [ChoiceValue]
  postalCodeType: String
  postalCodeMatchers: [String]
  postalCodeExamples: [String]
  postalCodePrefix: String
}

type ChoiceValue {
  raw: String
  verbose: String
}

type UserCountableConnection {
  """Pagination data for this connection."""
  pageInfo: PageInfo!
  edges: [UserCountableEdge!]!

  """A total count of items in the collection."""
  totalCount: Int
}

type UserCountableEdge {
  """The item at the end of the edge."""
  node: User!

  """A cursor for use in pagination."""
  cursor: String!
}

input CustomerFilterInput {
  dateJoined: DateRangeInput
  numberOfOrders: IntRangeInput
  placedOrders: DateRangeInput
  search: String
  metadata: [MetadataFilter]
  updatedAt: DateTimeRangeInput
}

input UserSortingInput {
  """Specifies the direction in which to sort products."""
  direction: OrderDirection!

  """Sort users by the selected field."""
  field: UserSortField!
}

enum UserSortField {
  """Sort users by first name."""
  FIRST_NAME

  """Sort users by last name."""
  LAST_NAME

  """Sort users by email."""
  EMAIL

  """Sort users by order count."""
  ORDER_COUNT

  """Sort users by created at."""
  CREATED_AT

  """Sort users by last modified at."""
  LAST_MODIFIED_AT
}

type GroupCountableConnection {
  """Pagination data for this connection."""
  pageInfo: PageInfo!
  edges: [GroupCountableEdge!]!

  """A total count of items in the collection."""
  totalCount: Int
}

type GroupCountableEdge {
  """The item at the end of the edge."""
  node: Group!

  """A cursor for use in pagination."""
  cursor: String!
}

input PermissionGroupFilterInput {
  search: String
  ids: [ID]
}

input PermissionGroupSortingInput {
  """Specifies the direction in which to sort products."""
  direction: OrderDirection!

  """Sort permission group by the selected field."""
  field: PermissionGroupSortField!
}

enum PermissionGroupSortField {
  """Sort permission group accounts by name."""
  NAME
}

input StaffUserInput {
  status: StaffMemberStatus
  search: String
  ids: [ID]
}

enum StaffMemberStatus {
  """User account has been activated."""
  ACTIVE

  """User account has not been activated yet."""
  DEACTIVATED
}

type Mutation {
  """Creates a new webhook subscription."""
  webhookCreate(
    """Fields required to create a webhook."""
    input: WebhookCreateInput!
  ): WebhookCreate

  """Deletes a webhook subscription."""
  webhookDelete(
    """ID of a webhook to delete."""
    id: ID!
  ): WebhookDelete

  """Updates a webhook subscription."""
  webhookUpdate(
    """ID of a webhook to update."""
    id: ID!

    """Fields required to update a webhook."""
    input: WebhookUpdateInput!
  ): WebhookUpdate

  """Retries event delivery."""
  eventDeliveryRetry(
    """ID of the event delivery to retry."""
    id: ID!
  ): EventDeliveryRetry

  """Creates new warehouse."""
  createWarehouse(
    """Fields required to create warehouse."""
    input: WarehouseCreateInput!
  ): WarehouseCreate

  """Updates given warehouse."""
  updateWarehouse(
    """ID of a warehouse to update."""
    id: ID!

    """Fields required to update warehouse."""
    input: WarehouseUpdateInput!
  ): WarehouseUpdate

  """Deletes selected warehouse."""
  deleteWarehouse(
    """ID of a warehouse to delete."""
    id: ID!
  ): WarehouseDelete

  """Add shipping zone to given warehouse."""
  assignWarehouseShippingZone(
    """ID of a warehouse to update."""
    id: ID!

    """List of shipping zone IDs."""
    shippingZoneIds: [ID!]!
  ): WarehouseShippingZoneAssign

  """Remove shipping zone from given warehouse."""
  unassignWarehouseShippingZone(
    """ID of a warehouse to update."""
    id: ID!

    """List of shipping zone IDs."""
    shippingZoneIds: [ID!]!
  ): WarehouseShippingZoneUnassign

  """Creates a new staff notification recipient."""
  staffNotificationRecipientCreate(
    """Fields required to create a staff notification recipient."""
    input: StaffNotificationRecipientInput!
  ): StaffNotificationRecipientCreate

  """Updates a staff notification recipient."""
  staffNotificationRecipientUpdate(
    """ID of a staff notification recipient to update."""
    id: ID!

    """Fields required to update a staff notification recipient."""
    input: StaffNotificationRecipientInput!
  ): StaffNotificationRecipientUpdate

  """Delete staff notification recipient."""
  staffNotificationRecipientDelete(
    """ID of a staff notification recipient to delete."""
    id: ID!
  ): StaffNotificationRecipientDelete

  """Updates site domain of the shop."""
  shopDomainUpdate(
    """Fields required to update site."""
    input: SiteDomainInput
  ): ShopDomainUpdate

  """Updates shop settings."""
  shopSettingsUpdate(
    """Fields required to update shop settings."""
    input: ShopSettingsInput!
  ): ShopSettingsUpdate

  """Fetch tax rates."""
  shopFetchTaxRates: ShopFetchTaxRates

  """Creates/updates translations for shop settings."""
  shopSettingsTranslate(
    """Fields required to update shop settings translations."""
    input: ShopSettingsTranslationInput!

    """Translation language code."""
    languageCode: LanguageCodeEnum!
  ): ShopSettingsTranslate

  """
  Update the shop's address. If the `null` value is passed, the currently selected address will be deleted.
  """
  shopAddressUpdate(
    """Fields required to update shop address."""
    input: AddressInput
  ): ShopAddressUpdate

  """Update shop order settings."""
  orderSettingsUpdate(
    """Fields required to update shop order settings."""
    input: OrderSettingsUpdateInput!
  ): OrderSettingsUpdate

  """Update gift card settings."""
  giftCardSettingsUpdate(
    """Fields required to update gift card settings."""
    input: GiftCardSettingsUpdateInput!
  ): GiftCardSettingsUpdate

  """Manage shipping method's availability in channels."""
  shippingMethodChannelListingUpdate(
    """ID of a shipping method to update."""
    id: ID!

    """Fields required to update shipping method channel listings."""
    input: ShippingMethodChannelListingInput!
  ): ShippingMethodChannelListingUpdate

  """Creates a new shipping price."""
  shippingPriceCreate(
    """Fields required to create a shipping price."""
    input: ShippingPriceInput!
  ): ShippingPriceCreate

  """Deletes a shipping price."""
  shippingPriceDelete(
    """ID of a shipping price to delete."""
    id: ID!
  ): ShippingPriceDelete

  """Deletes shipping prices."""
  shippingPriceBulkDelete(
    """List of shipping price IDs to delete."""
    ids: [ID]!
  ): ShippingPriceBulkDelete

  """Updates a new shipping price."""
  shippingPriceUpdate(
    """ID of a shipping price to update."""
    id: ID!

    """Fields required to update a shipping price."""
    input: ShippingPriceInput!
  ): ShippingPriceUpdate

  """Creates/updates translations for a shipping method."""
  shippingPriceTranslate(
    """ShippingMethodType ID or ShippingMethodTranslatableContent ID."""
    id: ID!
    input: ShippingPriceTranslationInput!

    """Translation language code."""
    languageCode: LanguageCodeEnum!
  ): ShippingPriceTranslate

  """Exclude products from shipping price."""
  shippingPriceExcludeProducts(
    """ID of a shipping price."""
    id: ID!

    """Exclude products input."""
    input: ShippingPriceExcludeProductsInput!
  ): ShippingPriceExcludeProducts

  """Remove product from excluded list for shipping price."""
  shippingPriceRemoveProductFromExclude(
    """ID of a shipping price."""
    id: ID!

    """List of products which will be removed from excluded list."""
    products: [ID]!
  ): ShippingPriceRemoveProductFromExclude

  """Creates a new shipping zone."""
  shippingZoneCreate(
    """Fields required to create a shipping zone."""
    input: ShippingZoneCreateInput!
  ): ShippingZoneCreate

  """Deletes a shipping zone."""
  shippingZoneDelete(
    """ID of a shipping zone to delete."""
    id: ID!
  ): ShippingZoneDelete

  """Deletes shipping zones."""
  shippingZoneBulkDelete(
    """List of shipping zone IDs to delete."""
    ids: [ID]!
  ): ShippingZoneBulkDelete

  """Updates a new shipping zone."""
  shippingZoneUpdate(
    """ID of a shipping zone to update."""
    id: ID!

    """Fields required to update a shipping zone."""
    input: ShippingZoneUpdateInput!
  ): ShippingZoneUpdate

  """Assign attributes to a given product type."""
  productAttributeAssign(
    """The operations to perform."""
    operations: [ProductAttributeAssignInput]!

    """ID of the product type to assign the attributes into."""
    productTypeId: ID!
  ): ProductAttributeAssign

  """
  New in Saleor 3.1. Update attributes assigned to product variant for given product type.
  """
  productAttributeAssignmentUpdate(
    """The operations to perform."""
    operations: [ProductAttributeAssignmentUpdateInput]!

    """ID of the product type to assign the attributes into."""
    productTypeId: ID!
  ): ProductAttributeAssignmentUpdate

  """Un-assign attributes from a given product type."""
  productAttributeUnassign(
    """The IDs of the attributes to unassign."""
    attributeIds: [ID]!

    """ID of the product type from which the attributes should be unassigned."""
    productTypeId: ID!
  ): ProductAttributeUnassign

  """Creates a new category."""
  categoryCreate(
    """Fields required to create a category."""
    input: CategoryInput!

    """
    ID of the parent category. If empty, category will be top level category.
    """
    parent: ID
  ): CategoryCreate

  """Deletes a category."""
  categoryDelete(
    """ID of a category to delete."""
    id: ID!
  ): CategoryDelete

  """Deletes categories."""
  categoryBulkDelete(
    """List of category IDs to delete."""
    ids: [ID]!
  ): CategoryBulkDelete

  """Updates a category."""
  categoryUpdate(
    """ID of a category to update."""
    id: ID!

    """Fields required to update a category."""
    input: CategoryInput!
  ): CategoryUpdate

  """Creates/updates translations for a category."""
  categoryTranslate(
    """Category ID or CategoryTranslatableContent ID."""
    id: ID!
    input: TranslationInput!

    """Translation language code."""
    languageCode: LanguageCodeEnum!
  ): CategoryTranslate

  """Adds products to a collection."""
  collectionAddProducts(
    """ID of a collection."""
    collectionId: ID!

    """List of product IDs."""
    products: [ID]!
  ): CollectionAddProducts

  """Creates a new collection."""
  collectionCreate(
    """Fields required to create a collection."""
    input: CollectionCreateInput!
  ): CollectionCreate

  """Deletes a collection."""
  collectionDelete(
    """ID of a collection to delete."""
    id: ID!
  ): CollectionDelete

  """Reorder the products of a collection."""
  collectionReorderProducts(
    """ID of a collection."""
    collectionId: ID!

    """The collection products position operations."""
    moves: [MoveProductInput]!
  ): CollectionReorderProducts

  """Deletes collections."""
  collectionBulkDelete(
    """List of collection IDs to delete."""
    ids: [ID]!
  ): CollectionBulkDelete

  """Remove products from a collection."""
  collectionRemoveProducts(
    """ID of a collection."""
    collectionId: ID!

    """List of product IDs."""
    products: [ID]!
  ): CollectionRemoveProducts

  """Updates a collection."""
  collectionUpdate(
    """ID of a collection to update."""
    id: ID!

    """Fields required to update a collection."""
    input: CollectionInput!
  ): CollectionUpdate

  """Creates/updates translations for a collection."""
  collectionTranslate(
    """Collection ID or CollectionTranslatableContent ID."""
    id: ID!
    input: TranslationInput!

    """Translation language code."""
    languageCode: LanguageCodeEnum!
  ): CollectionTranslate

  """Manage collection's availability in channels."""
  collectionChannelListingUpdate(
    """ID of a collection to update."""
    id: ID!

    """Fields required to create or update collection channel listings."""
    input: CollectionChannelListingUpdateInput!
  ): CollectionChannelListingUpdate

  """Creates a new product."""
  productCreate(
    """Fields required to create a product."""
    input: ProductCreateInput!
  ): ProductCreate

  """Deletes a product."""
  productDelete(
    """ID of a product to delete."""
    id: ID!
  ): ProductDelete

  """Deletes products."""
  productBulkDelete(
    """List of product IDs to delete."""
    ids: [ID]!
  ): ProductBulkDelete

  """Updates an existing product."""
  productUpdate(
    """ID of a product to update."""
    id: ID!

    """Fields required to update a product."""
    input: ProductInput!
  ): ProductUpdate

  """Creates/updates translations for a product."""
  productTranslate(
    """Product ID or ProductTranslatableContent ID."""
    id: ID!
    input: TranslationInput!

    """Translation language code."""
    languageCode: LanguageCodeEnum!
  ): ProductTranslate

  """Manage product's availability in channels."""
  productChannelListingUpdate(
    """ID of a product to update."""
    id: ID!

    """Fields required to create or update product channel listings."""
    input: ProductChannelListingUpdateInput!
  ): ProductChannelListingUpdate

  """
  Create a media object (image or video URL) associated with product. For image, this mutation must be sent as a `multipart` request. More detailed specs of the upload format can be found here: https://github.com/jaydenseric/graphql-multipart-request-spec
  """
  productMediaCreate(
    """Fields required to create a product media."""
    input: ProductMediaCreateInput!
  ): ProductMediaCreate

  """
  Reorder the variants of a product. Mutation updates updated_at on product and triggers PRODUCT_UPDATED webhook.
  """
  productVariantReorder(
    """The list of variant reordering operations."""
    moves: [ReorderInput]!

    """Id of product that variants order will be altered."""
    productId: ID!
  ): ProductVariantReorder

  """Deletes a product media."""
  productMediaDelete(
    """ID of a product media to delete."""
    id: ID!
  ): ProductMediaDelete

  """Deletes product media."""
  productMediaBulkDelete(
    """List of product media IDs to delete."""
    ids: [ID]!
  ): ProductMediaBulkDelete

  """Changes ordering of the product media."""
  productMediaReorder(
    """IDs of a product media in the desired order."""
    mediaIds: [ID]!

    """ID of product that media order will be altered."""
    productId: ID!
  ): ProductMediaReorder

  """Updates a product media."""
  productMediaUpdate(
    """ID of a product media to update."""
    id: ID!

    """Fields required to update a product media."""
    input: ProductMediaUpdateInput!
  ): ProductMediaUpdate

  """Creates a new product type."""
  productTypeCreate(
    """Fields required to create a product type."""
    input: ProductTypeInput!
  ): ProductTypeCreate

  """Deletes a product type."""
  productTypeDelete(
    """ID of a product type to delete."""
    id: ID!
  ): ProductTypeDelete

  """Deletes product types."""
  productTypeBulkDelete(
    """List of product type IDs to delete."""
    ids: [ID]!
  ): ProductTypeBulkDelete

  """Updates an existing product type."""
  productTypeUpdate(
    """ID of a product type to update."""
    id: ID!

    """Fields required to update a product type."""
    input: ProductTypeInput!
  ): ProductTypeUpdate

  """Reorder the attributes of a product type."""
  productTypeReorderAttributes(
    """The list of attribute reordering operations."""
    moves: [ReorderInput]!

    """ID of a product type."""
    productTypeId: ID!

    """The attribute type to reorder."""
    type: ProductAttributeType!
  ): ProductTypeReorderAttributes

  """Reorder product attribute values."""
  productReorderAttributeValues(
    """ID of an attribute."""
    attributeId: ID!

    """The list of reordering operations for given attribute values."""
    moves: [ReorderInput]!

    """ID of a product."""
    productId: ID!
  ): ProductReorderAttributeValues

  """
  Create new digital content. This mutation must be sent as a `multipart` request. More detailed specs of the upload format can be found here: https://github.com/jaydenseric/graphql-multipart-request-spec
  """
  digitalContentCreate(
    """Fields required to create a digital content."""
    input: DigitalContentUploadInput!

    """ID of a product variant to upload digital content."""
    variantId: ID!
  ): DigitalContentCreate

  """Remove digital content assigned to given variant."""
  digitalContentDelete(
    """ID of a product variant with digital content to remove."""
    variantId: ID!
  ): DigitalContentDelete

  """Update digital content."""
  digitalContentUpdate(
    """Fields required to update a digital content."""
    input: DigitalContentInput!

    """ID of a product variant with digital content to update."""
    variantId: ID!
  ): DigitalContentUpdate

  """Generate new URL to digital content."""
  digitalContentUrlCreate(
    """Fields required to create a new url."""
    input: DigitalContentUrlCreateInput!
  ): DigitalContentUrlCreate

  """Creates a new variant for a product."""
  productVariantCreate(
    """Fields required to create a product variant."""
    input: ProductVariantCreateInput!
  ): ProductVariantCreate

  """Deletes a product variant."""
  productVariantDelete(
    """ID of a product variant to delete."""
    id: ID!
  ): ProductVariantDelete

  """Creates product variants for a given product."""
  productVariantBulkCreate(
    """ID of the product to create the variants for."""
    product: ID!

    """Input list of product variants to create."""
    variants: [ProductVariantBulkCreateInput]!
  ): ProductVariantBulkCreate

  """Deletes product variants."""
  productVariantBulkDelete(
    """List of product variant IDs to delete."""
    ids: [ID]!
  ): ProductVariantBulkDelete

  """Creates stocks for product variant."""
  productVariantStocksCreate(
    """Input list of stocks to create."""
    stocks: [StockInput!]!

    """ID of a product variant for which stocks will be created."""
    variantId: ID!
  ): ProductVariantStocksCreate

  """Delete stocks from product variant."""
  productVariantStocksDelete(
    """ID of product variant for which stocks will be deleted."""
    variantId: ID!
    warehouseIds: [ID!]
  ): ProductVariantStocksDelete

  """Update stocks for product variant."""
  productVariantStocksUpdate(
    """Input list of stocks to create."""
    stocks: [StockInput!]!

    """ID of a product variant for which stocks will be created."""
    variantId: ID!
  ): ProductVariantStocksUpdate

  """Updates an existing variant for product."""
  productVariantUpdate(
    """ID of a product variant to update."""
    id: ID!

    """Fields required to update a product variant."""
    input: ProductVariantInput!
  ): ProductVariantUpdate

  """
  Set default variant for a product. Mutation triggers PRODUCT_UPDATED webhook.
  """
  productVariantSetDefault(
    """Id of a product that will have the default variant set."""
    productId: ID!

    """Id of a variant that will be set as default."""
    variantId: ID!
  ): ProductVariantSetDefault

  """Creates/updates translations for a product variant."""
  productVariantTranslate(
    """ProductVariant ID or ProductVariantTranslatableContent ID."""
    id: ID!
    input: NameTranslationInput!

    """Translation language code."""
    languageCode: LanguageCodeEnum!
  ): ProductVariantTranslate

  """Manage product variant prices in channels."""
  productVariantChannelListingUpdate(
    """ID of a product variant to update."""
    id: ID!

    """
    List of fields required to create or upgrade product variant channel listings.
    """
    input: [ProductVariantChannelListingAddInput!]!
  ): ProductVariantChannelListingUpdate

  """Reorder product variant attribute values."""
  productVariantReorderAttributeValues(
    """ID of an attribute."""
    attributeId: ID!

    """The list of reordering operations for given attribute values."""
    moves: [ReorderInput]!

    """ID of a product variant."""
    variantId: ID!
  ): ProductVariantReorderAttributeValues

  """
  New in Saleor 3.1. Deactivates product variant preorder. It changes all preorder allocation into regular allocation. Note: this feature is in a preview state and can be subject to changes at later point.
  """
  productVariantPreorderDeactivate(
    """ID of a variant which preorder should be deactivated."""
    id: ID!
  ): ProductVariantPreorderDeactivate

  """Assign an media to a product variant."""
  variantMediaAssign(
    """ID of a product media to assign to a variant."""
    mediaId: ID!

    """ID of a product variant."""
    variantId: ID!
  ): VariantMediaAssign

  """Unassign an media from a product variant."""
  variantMediaUnassign(
    """ID of a product media to unassign from a variant."""
    mediaId: ID!

    """ID of a product variant."""
    variantId: ID!
  ): VariantMediaUnassign

  """Captures the authorized payment amount."""
  paymentCapture(
    """Transaction amount."""
    amount: PositiveDecimal

    """Payment ID."""
    paymentId: ID!
  ): PaymentCapture

  """Refunds the captured payment amount."""
  paymentRefund(
    """Transaction amount."""
    amount: PositiveDecimal

    """Payment ID."""
    paymentId: ID!
  ): PaymentRefund

  """Voids the authorized payment."""
  paymentVoid(
    """Payment ID."""
    paymentId: ID!
  ): PaymentVoid

  """Initializes payment process when it is required by gateway."""
  paymentInitialize(
    """Slug of a channel for which the data should be returned."""
    channel: String

    """A gateway name used to initialize the payment."""
    gateway: String!

    """Client-side generated data required to initialize the payment."""
    paymentData: JSONString
  ): PaymentInitialize

  """Check payment balance."""
  paymentCheckBalance(
    """Fields required to check payment balance."""
    input: PaymentCheckBalanceInput!
  ): PaymentCheckBalance

  """Creates a new page."""
  pageCreate(
    """Fields required to create a page."""
    input: PageCreateInput!
  ): PageCreate

  """Deletes a page."""
  pageDelete(
    """ID of a page to delete."""
    id: ID!
  ): PageDelete

  """Deletes pages."""
  pageBulkDelete(
    """List of page IDs to delete."""
    ids: [ID]!
  ): PageBulkDelete

  """Publish pages."""
  pageBulkPublish(
    """List of page IDs to (un)publish."""
    ids: [ID]!

    """Determine if pages will be published or not."""
    isPublished: Boolean!
  ): PageBulkPublish

  """Updates an existing page."""
  pageUpdate(
    """ID of a page to update."""
    id: ID!

    """Fields required to update a page."""
    input: PageInput!
  ): PageUpdate

  """Creates/updates translations for a page."""
  pageTranslate(
    """Page ID or PageTranslatableContent ID."""
    id: ID!
    input: PageTranslationInput!

    """Translation language code."""
    languageCode: LanguageCodeEnum!
  ): PageTranslate

  """Create a new page type."""
  pageTypeCreate(
    """Fields required to create page type."""
    input: PageTypeCreateInput!
  ): PageTypeCreate

  """Update page type."""
  pageTypeUpdate(
    """ID of the page type to update."""
    id: ID

    """Fields required to update page type."""
    input: PageTypeUpdateInput!
  ): PageTypeUpdate

  """Delete a page type."""
  pageTypeDelete(
    """ID of the page type to delete."""
    id: ID!
  ): PageTypeDelete

  """Delete page types."""
  pageTypeBulkDelete(
    """List of page type IDs to delete"""
    ids: [ID!]!
  ): PageTypeBulkDelete

  """Assign attributes to a given page type."""
  pageAttributeAssign(
    """The IDs of the attributes to assign."""
    attributeIds: [ID!]!

    """ID of the page type to assign the attributes into."""
    pageTypeId: ID!
  ): PageAttributeAssign

  """Unassign attributes from a given page type."""
  pageAttributeUnassign(
    """The IDs of the attributes to unassign."""
    attributeIds: [ID!]!

    """ID of the page type from which the attributes should be unassign."""
    pageTypeId: ID!
  ): PageAttributeUnassign

  """Reorder the attributes of a page type."""
  pageTypeReorderAttributes(
    """The list of attribute reordering operations."""
    moves: [ReorderInput!]!

    """ID of a page type."""
    pageTypeId: ID!
  ): PageTypeReorderAttributes

  """Reorder page attribute values."""
  pageReorderAttributeValues(
    """ID of an attribute."""
    attributeId: ID!

    """The list of reordering operations for given attribute values."""
    moves: [ReorderInput]!

    """ID of a page."""
    pageId: ID!
  ): PageReorderAttributeValues

  """Completes creating an order."""
  draftOrderComplete(
    """ID of the order that will be completed."""
    id: ID!
  ): DraftOrderComplete

  """Creates a new draft order."""
  draftOrderCreate(
    """Fields required to create an order."""
    input: DraftOrderCreateInput!
  ): DraftOrderCreate

  """Deletes a draft order."""
  draftOrderDelete(
    """ID of a draft order to delete."""
    id: ID!
  ): DraftOrderDelete

  """Deletes draft orders."""
  draftOrderBulkDelete(
    """List of draft order IDs to delete."""
    ids: [ID]!
  ): DraftOrderBulkDelete

  """Deletes order lines."""
  draftOrderLinesBulkDelete(
    """List of order lines IDs to delete."""
    ids: [ID]!
  ): DraftOrderLinesBulkDelete @deprecated(reason: "This field will be removed in Saleor 4.0.")

  """Updates a draft order."""
  draftOrderUpdate(
    """ID of a draft order to update."""
    id: ID!

    """Fields required to update an order."""
    input: DraftOrderInput!
  ): DraftOrderUpdate

  """Adds note to the order."""
  orderAddNote(
    """ID of the order to add a note for."""
    order: ID!

    """Fields required to create a note for the order."""
    input: OrderAddNoteInput!
  ): OrderAddNote

  """Cancel an order."""
  orderCancel(
    """ID of the order to cancel."""
    id: ID!
  ): OrderCancel

  """Capture an order."""
  orderCapture(
    """Amount of money to capture."""
    amount: PositiveDecimal!

    """ID of the order to capture."""
    id: ID!
  ): OrderCapture

  """Confirms an unconfirmed order by changing status to unfulfilled."""
  orderConfirm(
    """ID of an order to confirm."""
    id: ID!
  ): OrderConfirm

  """Creates new fulfillments for an order."""
  orderFulfill(
    """Fields required to create a fulfillment."""
    input: OrderFulfillInput!

    """ID of the order to be fulfilled."""
    order: ID
  ): OrderFulfill

  """Cancels existing fulfillment and optionally restocks items."""
  orderFulfillmentCancel(
    """ID of a fulfillment to cancel."""
    id: ID!

    """Fields required to cancel a fulfillment."""
    input: FulfillmentCancelInput
  ): FulfillmentCancel

  """New in Saleor 3.1. Approve existing fulfillment."""
  orderFulfillmentApprove(
    """True if stock could be exceeded."""
    allowStockToBeExceeded: Boolean = false

    """ID of a fulfillment to approve."""
    id: ID!

    """True if confirmation email should be send."""
    notifyCustomer: Boolean!
  ): FulfillmentApprove

  """Updates a fulfillment for an order."""
  orderFulfillmentUpdateTracking(
    """ID of a fulfillment to update."""
    id: ID!

    """Fields required to update a fulfillment."""
    input: FulfillmentUpdateTrackingInput!
  ): FulfillmentUpdateTracking

  """Refund products."""
  orderFulfillmentRefundProducts(
    """Fields required to create an refund fulfillment."""
    input: OrderRefundProductsInput!

    """ID of the order to be refunded."""
    order: ID!
  ): FulfillmentRefundProducts

  """Return products."""
  orderFulfillmentReturnProducts(
    """Fields required to return products."""
    input: OrderReturnProductsInput!

    """ID of the order to be returned."""
    order: ID!
  ): FulfillmentReturnProducts

  """Create order lines for an order."""
  orderLinesCreate(
    """ID of the order to add the lines to."""
    id: ID!

    """Fields required to add order lines."""
    input: [OrderLineCreateInput]!
  ): OrderLinesCreate

  """Deletes an order line from an order."""
  orderLineDelete(
    """ID of the order line to delete."""
    id: ID!
  ): OrderLineDelete

  """Updates an order line of an order."""
  orderLineUpdate(
    """ID of the order line to update."""
    id: ID!

    """Fields required to update an order line."""
    input: OrderLineInput!
  ): OrderLineUpdate

  """Adds discount to the order."""
  orderDiscountAdd(
    """Fields required to create a discount for the order."""
    input: OrderDiscountCommonInput!

    """ID of an order to discount."""
    orderId: ID!
  ): OrderDiscountAdd

  """Update discount for the order."""
  orderDiscountUpdate(
    """ID of a discount to update."""
    discountId: ID!

    """Fields required to update a discount for the order."""
    input: OrderDiscountCommonInput!
  ): OrderDiscountUpdate

  """Remove discount from the order."""
  orderDiscountDelete(
    """ID of a discount to remove."""
    discountId: ID!
  ): OrderDiscountDelete

  """Update discount for the order line."""
  orderLineDiscountUpdate(
    """Fields required to update price for the order line."""
    input: OrderDiscountCommonInput!

    """ID of a order line to update price"""
    orderLineId: ID!
  ): OrderLineDiscountUpdate

  """Remove discount applied to the order line."""
  orderLineDiscountRemove(
    """ID of a order line to remove its discount"""
    orderLineId: ID!
  ): OrderLineDiscountRemove

  """Mark order as manually paid."""
  orderMarkAsPaid(
    """ID of the order to mark paid."""
    id: ID!

    """The external transaction reference."""
    transactionReference: String
  ): OrderMarkAsPaid

  """Refund an order."""
  orderRefund(
    """Amount of money to refund."""
    amount: PositiveDecimal!

    """ID of the order to refund."""
    id: ID!
  ): OrderRefund

  """Updates an order."""
  orderUpdate(
    """ID of an order to update."""
    id: ID!

    """Fields required to update an order."""
    input: OrderUpdateInput!
  ): OrderUpdate

  """
  Updates a shipping method of the order. Requires shipping method ID to update, when null is passed then currently assigned shipping method is removed.
  """
  orderUpdateShipping(
    """ID of the order to update a shipping method."""
    order: ID!

    """Fields required to change shipping method of the order."""
    input: OrderUpdateShippingInput!
  ): OrderUpdateShipping

  """Void an order."""
  orderVoid(
    """ID of the order to void."""
    id: ID!
  ): OrderVoid

  """Cancels orders."""
  orderBulkCancel(
    """List of orders IDs to cancel."""
    ids: [ID]!
  ): OrderBulkCancel

  """Delete metadata of an object."""
  deleteMetadata(
    """ID or token (for Order and Checkout) of an object to update."""
    id: ID!

    """Metadata keys to delete."""
    keys: [String!]!
  ): DeleteMetadata

  """Delete object's private metadata."""
  deletePrivateMetadata(
    """ID or token (for Order and Checkout) of an object to update."""
    id: ID!

    """Metadata keys to delete."""
    keys: [String!]!
  ): DeletePrivateMetadata

  """Updates metadata of an object."""
  updateMetadata(
    """ID or token (for Order and Checkout) of an object to update."""
    id: ID!

    """Fields required to update the object's metadata."""
    input: [MetadataInput!]!
  ): UpdateMetadata

  """Updates private metadata of an object."""
  updatePrivateMetadata(
    """ID or token (for Order and Checkout) of an object to update."""
    id: ID!

    """Fields required to update the object's metadata."""
    input: [MetadataInput!]!
  ): UpdatePrivateMetadata

  """Assigns storefront's navigation menus."""
  assignNavigation(
    """ID of the menu."""
    menu: ID

    """Type of the navigation bar to assign the menu to."""
    navigationType: NavigationType!
  ): AssignNavigation

  """Creates a new Menu."""
  menuCreate(
    """Fields required to create a menu."""
    input: MenuCreateInput!
  ): MenuCreate

  """Deletes a menu."""
  menuDelete(
    """ID of a menu to delete."""
    id: ID!
  ): MenuDelete

  """Deletes menus."""
  menuBulkDelete(
    """List of menu IDs to delete."""
    ids: [ID]!
  ): MenuBulkDelete

  """Updates a menu."""
  menuUpdate(
    """ID of a menu to update."""
    id: ID!

    """Fields required to update a menu."""
    input: MenuInput!
  ): MenuUpdate

  """Creates a new menu item."""
  menuItemCreate(
    """
    Fields required to update a menu item. Only one of `url`, `category`, `page`, `collection` is allowed per item.
    """
    input: MenuItemCreateInput!
  ): MenuItemCreate

  """Deletes a menu item."""
  menuItemDelete(
    """ID of a menu item to delete."""
    id: ID!
  ): MenuItemDelete

  """Deletes menu items."""
  menuItemBulkDelete(
    """List of menu item IDs to delete."""
    ids: [ID]!
  ): MenuItemBulkDelete

  """Updates a menu item."""
  menuItemUpdate(
    """ID of a menu item to update."""
    id: ID!

    """
    Fields required to update a menu item. Only one of `url`, `category`, `page`, `collection` is allowed per item.
    """
    input: MenuItemInput!
  ): MenuItemUpdate

  """Creates/updates translations for a menu item."""
  menuItemTranslate(
    """MenuItem ID or MenuItemTranslatableContent ID."""
    id: ID!
    input: NameTranslationInput!

    """Translation language code."""
    languageCode: LanguageCodeEnum!
  ): MenuItemTranslate

  """Moves items of menus."""
  menuItemMove(
    """ID of the menu."""
    menu: ID!

    """The menu position data."""
    moves: [MenuItemMoveInput]!
  ): MenuItemMove

  """Request an invoice for the order using plugin."""
  invoiceRequest(
    """Invoice number, if not provided it will be generated."""
    number: String

    """ID of the order related to invoice."""
    orderId: ID!
  ): InvoiceRequest

  """Requests deletion of an invoice."""
  invoiceRequestDelete(
    """ID of an invoice to request the deletion."""
    id: ID!
  ): InvoiceRequestDelete

  """Creates a ready to send invoice."""
  invoiceCreate(
    """Fields required when creating an invoice."""
    input: InvoiceCreateInput!

    """ID of the order related to invoice."""
    orderId: ID!
  ): InvoiceCreate

  """Deletes an invoice."""
  invoiceDelete(
    """ID of an invoice to delete."""
    id: ID!
  ): InvoiceDelete

  """Updates an invoice."""
  invoiceUpdate(
    """ID of an invoice to update."""
    id: ID!

    """Fields to use when updating an invoice."""
    input: UpdateInvoiceInput!
  ): InvoiceUpdate

  """Send an invoice notification to the customer."""
  invoiceSendNotification(
    """ID of an invoice to be sent."""
    id: ID!
  ): InvoiceSendNotification

  """Activate a gift card."""
  giftCardActivate(
    """ID of a gift card to activate."""
    id: ID!
  ): GiftCardActivate

  """Creates a new gift card."""
  giftCardCreate(
    """Fields required to create a gift card."""
    input: GiftCardCreateInput!
  ): GiftCardCreate

  """
  New in Saleor 3.1. Delete gift card. Note: this feature is in a preview state and can be subject to changes at later point.
  """
  giftCardDelete(
    """ID of the gift card to delete."""
    id: ID!
  ): GiftCardDelete

  """Deactivate a gift card."""
  giftCardDeactivate(
    """ID of a gift card to deactivate."""
    id: ID!
  ): GiftCardDeactivate

  """Update a gift card."""
  giftCardUpdate(
    """ID of a gift card to update."""
    id: ID!

    """Fields required to update a gift card."""
    input: GiftCardUpdateInput!
  ): GiftCardUpdate

  """
  New in Saleor 3.1. Resend a gift card. Note: this feature is in a preview state and can be subject to changes at later point.
  """
  giftCardResend(
    """Fields required to resend a gift card."""
    input: GiftCardResendInput!
  ): GiftCardResend

  """
  New in Saleor 3.1. Adds note to the gift card. Note: this feature is in a preview state and can be subject to changes at later point.
  """
  giftCardAddNote(
    """ID of the gift card to add a note for."""
    id: ID!

    """Fields required to create a note for the gift card."""
    input: GiftCardAddNoteInput!
  ): GiftCardAddNote

  """
  New in Saleor 3.1. Create gift cards. Note: this feature is in a preview state and can be subject to changes at later point.
  """
  giftCardBulkCreate(
    """Fields required to create gift cards."""
    input: GiftCardBulkCreateInput!
  ): GiftCardBulkCreate

  """
  New in Saleor 3.1. Delete gift cards. Note: this feature is in a preview state and can be subject to changes at later point.
  """
  giftCardBulkDelete(
    """List of gift card IDs to delete."""
    ids: [ID]!
  ): GiftCardBulkDelete

  """
  New in Saleor 3.1. Activate gift cards. Note: this feature is in a preview state and can be subject to changes at later point.
  """
  giftCardBulkActivate(
    """List of gift card IDs to activate."""
    ids: [ID]!
  ): GiftCardBulkActivate

  """
  New in Saleor 3.1. Deactivate gift cards. Note: this feature is in a preview state and can be subject to changes at later point.
  """
  giftCardBulkDeactivate(
    """List of gift card IDs to deactivate."""
    ids: [ID]!
  ): GiftCardBulkDeactivate

  """Update plugin configuration."""
  pluginUpdate(
    """ID of a channel for which the data should be modified."""
    channelId: ID

    """ID of plugin to update."""
    id: ID!

    """Fields required to update a plugin configuration."""
    input: PluginUpdateInput!
  ): PluginUpdate

  """
  New in Saleor 3.1. Trigger sending a notification with the notify plugin method. Serializes nodes provided as ids parameter and includes this data in the notification payload.
  """
  externalNotificationTrigger(
    """
    Channel slug. Saleor will send a notification within a provided channel. Please, make sure that necessary plugins are active.
    """
    channel: String!

    """Input for External Notification Trigger."""
    input: ExternalNotificationTriggerInput!

    """The ID of notification plugin."""
    pluginId: String
  ): ExternalNotificationTrigger

  """Creates a new sale."""
  saleCreate(
    """Fields required to create a sale."""
    input: SaleInput!
  ): SaleCreate

  """Deletes a sale."""
  saleDelete(
    """ID of a sale to delete."""
    id: ID!
  ): SaleDelete

  """Deletes sales."""
  saleBulkDelete(
    """List of sale IDs to delete."""
    ids: [ID]!
  ): SaleBulkDelete

  """Updates a sale."""
  saleUpdate(
    """ID of a sale to update."""
    id: ID!

    """Fields required to update a sale."""
    input: SaleInput!
  ): SaleUpdate

  """Adds products, categories, collections to a voucher."""
  saleCataloguesAdd(
    """ID of a sale."""
    id: ID!

    """Fields required to modify catalogue IDs of sale."""
    input: CatalogueInput!
  ): SaleAddCatalogues

  """Removes products, categories, collections from a sale."""
  saleCataloguesRemove(
    """ID of a sale."""
    id: ID!

    """Fields required to modify catalogue IDs of sale."""
    input: CatalogueInput!
  ): SaleRemoveCatalogues

  """Creates/updates translations for a sale."""
  saleTranslate(
    """Sale ID or SaleTranslatableContent ID."""
    id: ID!
    input: NameTranslationInput!

    """Translation language code."""
    languageCode: LanguageCodeEnum!
  ): SaleTranslate

  """Manage sale's availability in channels."""
  saleChannelListingUpdate(
    """ID of a sale to update."""
    id: ID!

    """Fields required to update sale channel listings."""
    input: SaleChannelListingInput!
  ): SaleChannelListingUpdate

  """Creates a new voucher."""
  voucherCreate(
    """Fields required to create a voucher."""
    input: VoucherInput!
  ): VoucherCreate

  """Deletes a voucher."""
  voucherDelete(
    """ID of a voucher to delete."""
    id: ID!
  ): VoucherDelete

  """Deletes vouchers."""
  voucherBulkDelete(
    """List of voucher IDs to delete."""
    ids: [ID]!
  ): VoucherBulkDelete

  """Updates a voucher."""
  voucherUpdate(
    """ID of a voucher to update."""
    id: ID!

    """Fields required to update a voucher."""
    input: VoucherInput!
  ): VoucherUpdate

  """Adds products, categories, collections to a voucher."""
  voucherCataloguesAdd(
    """ID of a voucher."""
    id: ID!

    """Fields required to modify catalogue IDs of voucher."""
    input: CatalogueInput!
  ): VoucherAddCatalogues

  """Removes products, categories, collections from a voucher."""
  voucherCataloguesRemove(
    """ID of a voucher."""
    id: ID!

    """Fields required to modify catalogue IDs of voucher."""
    input: CatalogueInput!
  ): VoucherRemoveCatalogues

  """Creates/updates translations for a voucher."""
  voucherTranslate(
    """Voucher ID or VoucherTranslatableContent ID."""
    id: ID!
    input: NameTranslationInput!

    """Translation language code."""
    languageCode: LanguageCodeEnum!
  ): VoucherTranslate

  """Manage voucher's availability in channels."""
  voucherChannelListingUpdate(
    """ID of a voucher to update."""
    id: ID!

    """Fields required to update voucher channel listings."""
    input: VoucherChannelListingInput!
  ): VoucherChannelListingUpdate

  """Export products to csv file."""
  exportProducts(
    """Fields required to export product data."""
    input: ExportProductsInput!
  ): ExportProducts

  """
  New in Saleor 3.1. Export gift cards to csv file. Note: this feature is in a preview state and can be subject to changes at later point.
  """
  exportGiftCards(
    """Fields required to export gift cards data."""
    input: ExportGiftCardsInput!
  ): ExportGiftCards

  """
  Upload a file. This mutation must be sent as a `multipart` request. More detailed specs of the upload format can be found here: https://github.com/jaydenseric/graphql-multipart-request-spec
  """
  fileUpload(
    """Represents a file in a multipart request."""
    file: Upload!
  ): FileUpload

  """Adds a gift card or a voucher to a checkout."""
  checkoutAddPromoCode(
    """
    The ID of the checkout. 
    
    DEPRECATED: this field will be removed in Saleor 4.0. Use token instead.
    """
    checkoutId: ID

    """Gift card code or voucher code."""
    promoCode: String!

    """Checkout token."""
    token: UUID
  ): CheckoutAddPromoCode

  """Update billing address in the existing checkout."""
  checkoutBillingAddressUpdate(
    """The billing address of the checkout."""
    billingAddress: AddressInput!

    """
    The ID of the checkout. 
    
    DEPRECATED: this field will be removed in Saleor 4.0. Use token instead.
    """
    checkoutId: ID

    """Checkout token."""
    token: UUID
  ): CheckoutBillingAddressUpdate

  """
  Completes the checkout. As a result a new order is created and a payment charge is made. This action requires a successful payment before it can be performed. In case additional confirmation step as 3D secure is required confirmationNeeded flag will be set to True and no order created until payment is confirmed with second call of this mutation.
  """
  checkoutComplete(
    """
    The ID of the checkout. 
    
    DEPRECATED: this field will be removed in Saleor 4.0. Use token instead.
    """
    checkoutId: ID

    """Client-side generated data required to finalize the payment."""
    paymentData: JSONString

    """
    URL of a view where users should be redirected to see the order details. URL in RFC 1808 format.
    """
    redirectUrl: String

    """
    Determines whether to store the payment source for future usage. 
    
    DEPRECATED: this field will be removed in Saleor 4.0. Use checkoutPaymentCreate for this action.
    """
    storeSource: Boolean = false

    """Checkout token."""
    token: UUID
  ): CheckoutComplete

  """Create a new checkout."""
  checkoutCreate(
    """Fields required to create checkout."""
    input: CheckoutCreateInput!
  ): CheckoutCreate

  """Sets the customer as the owner of the checkout."""
  checkoutCustomerAttach(
    """
    The ID of the checkout. 
    
    DEPRECATED: this field will be removed in Saleor 4.0. Use token instead.
    """
    checkoutId: ID

    """
    ID of customer to attach to checkout. Can be used to attach customer to checkout by staff or app. Requires IMPERSONATE_USER permission.
    """
    customerId: ID

    """Checkout token."""
    token: UUID
  ): CheckoutCustomerAttach

  """Removes the user assigned as the owner of the checkout."""
  checkoutCustomerDetach(
    """
    The ID of the checkout. 
    
    DEPRECATED: this field will be removed in Saleor 4.0. Use token instead.
    """
    checkoutId: ID

    """Checkout token."""
    token: UUID
  ): CheckoutCustomerDetach

  """Updates email address in the existing checkout object."""
  checkoutEmailUpdate(
    """
    The ID of the checkout. 
    
    DEPRECATED: this field will be removed in Saleor 4.0. Use token instead.
    """
    checkoutId: ID

    """email."""
    email: String!

    """Checkout token."""
    token: UUID
  ): CheckoutEmailUpdate

  """Deletes a CheckoutLine."""
  checkoutLineDelete(
    """
    The ID of the checkout. 
    
    DEPRECATED: this field will be removed in Saleor 4.0. Use token instead.
    """
    checkoutId: ID

    """ID of the checkout line to delete."""
    lineId: ID

    """Checkout token."""
    token: UUID
  ): CheckoutLineDelete @deprecated(reason: "DEPRECATED: Will be removed in Saleor 4.0. Use `checkoutLinesDelete` instead.")

  """Deletes checkout lines."""
  checkoutLinesDelete(
    """A list of checkout lines."""
    linesIds: [ID]!

    """Checkout token."""
    token: UUID!
  ): CheckoutLinesDelete

  """
  Adds a checkout line to the existing checkout.If line was already in checkout, its quantity will be increased.
  """
  checkoutLinesAdd(
    """
    The ID of the checkout. 
    
    DEPRECATED: this field will be removed in Saleor 4.0. Use token instead.
    """
    checkoutId: ID

    """
    A list of checkout lines, each containing information about an item in the checkout.
    """
    lines: [CheckoutLineInput]!

    """Checkout token."""
    token: UUID
  ): CheckoutLinesAdd

  """Updates checkout line in the existing checkout."""
  checkoutLinesUpdate(
    """
    The ID of the checkout. 
    
    DEPRECATED: this field will be removed in Saleor 4.0. Use token instead.
    """
    checkoutId: ID

    """
    A list of checkout lines, each containing information about an item in the checkout.
    """
    lines: [CheckoutLineInput]!

    """Checkout token."""
    token: UUID
  ): CheckoutLinesUpdate

  """Remove a gift card or a voucher from a checkout."""
  checkoutRemovePromoCode(
    """
    The ID of the checkout. 
    
    DEPRECATED: this field will be removed in Saleor 4.0. Use token instead.
    """
    checkoutId: ID

    """Gift card code or voucher code."""
    promoCode: String

    """Gift card or voucher ID."""
    promoCodeId: ID

    """Checkout token."""
    token: UUID
  ): CheckoutRemovePromoCode

  """Create a new payment for given checkout."""
  checkoutPaymentCreate(
    """
    The ID of the checkout. 
    
    DEPRECATED: this field will be removed in Saleor 4.0. Use token instead.
    """
    checkoutId: ID

    """Data required to create a new payment."""
    input: PaymentInput!

    """Checkout token."""
    token: UUID
  ): CheckoutPaymentCreate

  """Update shipping address in the existing checkout."""
  checkoutShippingAddressUpdate(
    """
    The ID of the checkout. 
    
    DEPRECATED: this field will be removed in Saleor 4.0. Use token instead.
    """
    checkoutId: ID

    """The mailing address to where the checkout will be shipped."""
    shippingAddress: AddressInput!

    """Checkout token."""
    token: UUID
  ): CheckoutShippingAddressUpdate

  """Updates the shipping method of the checkout."""
  checkoutShippingMethodUpdate(
    """
    The ID of the checkout. 
    
    DEPRECATED: this field will be removed in Saleor 4.0. Use token instead.
    """
    checkoutId: ID

    """Shipping method."""
    shippingMethodId: ID!

    """Checkout token."""
    token: UUID
  ): CheckoutShippingMethodUpdate @deprecated(reason: "This field will be removed in Saleor 4.0. Use `checkoutDeliveryMethodUpdate` instead.")

  """
  New in Saleor 3.1. Updates the delivery method (shipping method or pick up point) of the checkout. Note: this feature is in a preview state and can be subject to changes at later point.
  """
  checkoutDeliveryMethodUpdate(
    """Delivery Method ID (`Warehouse` ID or `ShippingMethod` ID)."""
    deliveryMethodId: ID

    """Checkout token."""
    token: UUID
  ): CheckoutDeliveryMethodUpdate

  """Update language code in the existing checkout."""
  checkoutLanguageCodeUpdate(
    """
    The ID of the checkout. 
    
    DEPRECATED: this field will be removed in Saleor 4.0. Use token instead.
    """
    checkoutId: ID

    """New language code."""
    languageCode: LanguageCodeEnum!

    """Checkout token."""
    token: UUID
  ): CheckoutLanguageCodeUpdate

  """
  Note: this feature is in a preview state and can be subject to changes at later point. Create new order from existing checkout.
  """
  orderFromCheckoutCreate(
    """
    Determines if checkout should be removed after creating an order.Default true.
    """
    clearCheckout: Boolean = true

    """ID of a checkout that will be converted to an order."""
    id: ID!
  ): OrderFromCheckoutCreate

  """Creates new channel."""
  channelCreate(
    """Fields required to create channel."""
    input: ChannelCreateInput!
  ): ChannelCreate

  """Update a channel."""
  channelUpdate(
    """ID of a channel to update."""
    id: ID!

    """Fields required to update a channel."""
    input: ChannelUpdateInput!
  ): ChannelUpdate

  """
  Delete a channel. Orders associated with the deleted channel will be moved to the target channel. Checkouts, product availability, and pricing will be removed.
  """
  channelDelete(
    """ID of a channel to delete."""
    id: ID!

    """Fields required to delete a channel."""
    input: ChannelDeleteInput
  ): ChannelDelete

  """Activate a channel."""
  channelActivate(
    """ID of the channel to activate."""
    id: ID!
  ): ChannelActivate

  """Deactivate a channel."""
  channelDeactivate(
    """ID of the channel to deactivate."""
    id: ID!
  ): ChannelDeactivate

  """Creates an attribute."""
  attributeCreate(
    """Fields required to create an attribute."""
    input: AttributeCreateInput!
  ): AttributeCreate

  """Deletes an attribute."""
  attributeDelete(
    """ID of an attribute to delete."""
    id: ID!
  ): AttributeDelete

  """Updates attribute."""
  attributeUpdate(
    """ID of an attribute to update."""
    id: ID!

    """Fields required to update an attribute."""
    input: AttributeUpdateInput!
  ): AttributeUpdate

  """Creates/updates translations for an attribute."""
  attributeTranslate(
    """Attribute ID or AttributeTranslatableContent ID."""
    id: ID!
    input: NameTranslationInput!

    """Translation language code."""
    languageCode: LanguageCodeEnum!
  ): AttributeTranslate

  """Deletes attributes."""
  attributeBulkDelete(
    """List of attribute IDs to delete."""
    ids: [ID]!
  ): AttributeBulkDelete

  """Deletes values of attributes."""
  attributeValueBulkDelete(
    """List of attribute value IDs to delete."""
    ids: [ID]!
  ): AttributeValueBulkDelete

  """Creates a value for an attribute."""
  attributeValueCreate(
    """Attribute to which value will be assigned."""
    attribute: ID!

    """Fields required to create an AttributeValue."""
    input: AttributeValueCreateInput!
  ): AttributeValueCreate

  """Deletes a value of an attribute."""
  attributeValueDelete(
    """ID of a value to delete."""
    id: ID!
  ): AttributeValueDelete

  """Updates value of an attribute."""
  attributeValueUpdate(
    """ID of an AttributeValue to update."""
    id: ID!

    """Fields required to update an AttributeValue."""
    input: AttributeValueUpdateInput!
  ): AttributeValueUpdate

  """Creates/updates translations for an attribute value."""
  attributeValueTranslate(
    """AttributeValue ID or AttributeValueTranslatableContent ID."""
    id: ID!
    input: AttributeValueTranslationInput!

    """Translation language code."""
    languageCode: LanguageCodeEnum!
  ): AttributeValueTranslate

  """Reorder the values of an attribute."""
  attributeReorderValues(
    """ID of an attribute."""
    attributeId: ID!

    """The list of reordering operations for given attribute values."""
    moves: [ReorderInput]!
  ): AttributeReorderValues

  """Creates a new app."""
  appCreate(
    """Fields required to create a new app."""
    input: AppInput!
  ): AppCreate

  """Updates an existing app."""
  appUpdate(
    """ID of an app to update."""
    id: ID!

    """Fields required to update an existing app."""
    input: AppInput!
  ): AppUpdate

  """Deletes an app."""
  appDelete(
    """ID of an app to delete."""
    id: ID!
  ): AppDelete

  """Creates a new token."""
  appTokenCreate(
    """Fields required to create a new auth token."""
    input: AppTokenInput!
  ): AppTokenCreate

  """Deletes an authentication token assigned to app."""
  appTokenDelete(
    """ID of an auth token to delete."""
    id: ID!
  ): AppTokenDelete

  """Verify provided app token."""
  appTokenVerify(
    """App token to verify."""
    token: String!
  ): AppTokenVerify

  """Install new app by using app manifest."""
  appInstall(
    """Fields required to install a new app."""
    input: AppInstallInput!
  ): AppInstall

  """Retry failed installation of new app."""
  appRetryInstall(
    """Determine if app will be set active or not."""
    activateAfterInstallation: Boolean = true

    """ID of failed installation."""
    id: ID!
  ): AppRetryInstall

  """Delete failed installation."""
  appDeleteFailedInstallation(
    """ID of failed installation to delete."""
    id: ID!
  ): AppDeleteFailedInstallation

  """Fetch and validate manifest."""
  appFetchManifest(manifestUrl: String!): AppFetchManifest

  """Activate the app."""
  appActivate(
    """ID of app to activate."""
    id: ID!
  ): AppActivate

  """Deactivate the app."""
  appDeactivate(
    """ID of app to deactivate."""
    id: ID!
  ): AppDeactivate

  """Create JWT token."""
  tokenCreate(
    """Email of a user."""
    email: String!

    """Password of a user."""
    password: String!
  ): CreateToken

  """
  Refresh JWT token. Mutation tries to take refreshToken from the input.If it fails it will try to take refreshToken from the http-only cookie -refreshToken. csrfToken is required when refreshToken is provided as a cookie.
  """
  tokenRefresh(
    """
    CSRF token required to refresh token. This argument is required when refreshToken is provided as a cookie.
    """
    csrfToken: String

    """Refresh token."""
    refreshToken: String
  ): RefreshToken

  """Verify JWT token."""
  tokenVerify(
    """JWT token to validate."""
    token: String!
  ): VerifyToken

  """Deactivate all JWT tokens of the currently authenticated user."""
  tokensDeactivateAll: DeactivateAllUserTokens

  """Prepare external authentication url for user by custom plugin."""
  externalAuthenticationUrl(
    """The data required by plugin to create external authentication url."""
    input: JSONString!

    """The ID of the authentication plugin."""
    pluginId: String!
  ): ExternalAuthenticationUrl

  """Obtain external access tokens for user by custom plugin."""
  externalObtainAccessTokens(
    """The data required by plugin to create authentication data."""
    input: JSONString!

    """The ID of the authentication plugin."""
    pluginId: String!
  ): ExternalObtainAccessTokens

  """Refresh user's access by custom plugin."""
  externalRefresh(
    """The data required by plugin to proceed the refresh process."""
    input: JSONString!

    """The ID of the authentication plugin."""
    pluginId: String!
  ): ExternalRefresh

  """Logout user by custom plugin."""
  externalLogout(
    """The data required by plugin to proceed the logout process."""
    input: JSONString!

    """The ID of the authentication plugin."""
    pluginId: String!
  ): ExternalLogout

  """Verify external authentication data by plugin."""
  externalVerify(
    """The data required by plugin to proceed the verification."""
    input: JSONString!

    """The ID of the authentication plugin."""
    pluginId: String!
  ): ExternalVerify

  """Sends an email with the account password modification link."""
  requestPasswordReset(
    """
    Slug of a channel which will be used for notify user. Optional when only one channel exists.
    """
    channel: String

    """Email of the user that will be used for password recovery."""
    email: String!

    """
    URL of a view where users should be redirected to reset the password. URL in RFC 1808 format.
    """
    redirectUrl: String!
  ): RequestPasswordReset

  """Confirm user account with token sent by email during registration."""
  confirmAccount(
    """E-mail of the user performing account confirmation."""
    email: String!

    """A one-time token required to confirm the account."""
    token: String!
  ): ConfirmAccount

  """
  Sets the user's password from the token sent by email using the RequestPasswordReset mutation.
  """
  setPassword(
    """Email of a user."""
    email: String!

    """Password of a user."""
    password: String!

    """A one-time token required to set the password."""
    token: String!
  ): SetPassword

  """Change the password of the logged in user."""
  passwordChange(
    """New user password."""
    newPassword: String!

    """Current user password."""
    oldPassword: String!
  ): PasswordChange

  """Request email change of the logged in user."""
  requestEmailChange(
    """
    Slug of a channel which will be used to notify users. Optional when only one channel exists.
    """
    channel: String

    """New user email."""
    newEmail: String!

    """User password."""
    password: String!

    """
    URL of a view where users should be redirected to update the email address. URL in RFC 1808 format.
    """
    redirectUrl: String!
  ): RequestEmailChange

  """Confirm the email change of the logged-in user."""
  confirmEmailChange(
    """
    Slug of a channel which will be used to notify users. Optional when only one channel exists.
    """
    channel: String

    """A one-time token required to change the email."""
    token: String!
  ): ConfirmEmailChange

  """Create a new address for the customer."""
  accountAddressCreate(
    """Fields required to create address."""
    input: AddressInput!

    """
    A type of address. If provided, the new address will be automatically assigned as the customer's default address of that type.
    """
    type: AddressTypeEnum
  ): AccountAddressCreate

  """Updates an address of the logged-in user."""
  accountAddressUpdate(
    """ID of the address to update."""
    id: ID!

    """Fields required to update the address."""
    input: AddressInput!
  ): AccountAddressUpdate

  """Delete an address of the logged-in user."""
  accountAddressDelete(
    """ID of the address to delete."""
    id: ID!
  ): AccountAddressDelete

  """Sets a default address for the authenticated user."""
  accountSetDefaultAddress(
    """ID of the address to set as default."""
    id: ID!

    """The type of address."""
    type: AddressTypeEnum!
  ): AccountSetDefaultAddress

  """Register a new user."""
  accountRegister(
    """Fields required to create a user."""
    input: AccountRegisterInput!
  ): AccountRegister

  """Updates the account of the logged-in user."""
  accountUpdate(
    """Fields required to update the account of the logged-in user."""
    input: AccountInput!
  ): AccountUpdate

  """Sends an email with the account removal link for the logged-in user."""
  accountRequestDeletion(
    """
    Slug of a channel which will be used to notify users. Optional when only one channel exists.
    """
    channel: String

    """
    URL of a view where users should be redirected to delete their account. URL in RFC 1808 format.
    """
    redirectUrl: String!
  ): AccountRequestDeletion

  """Remove user account."""
  accountDelete(
    """
    A one-time token required to remove account. Sent by email using AccountRequestDeletion mutation.
    """
    token: String!
  ): AccountDelete

  """Creates user address."""
  addressCreate(
    """Fields required to create address."""
    input: AddressInput!

    """ID of a user to create address for."""
    userId: ID!
  ): AddressCreate

  """Updates an address."""
  addressUpdate(
    """ID of the address to update."""
    id: ID!

    """Fields required to update the address."""
    input: AddressInput!
  ): AddressUpdate

  """Deletes an address."""
  addressDelete(
    """ID of the address to delete."""
    id: ID!
  ): AddressDelete

  """Sets a default address for the given user."""
  addressSetDefault(
    """ID of the address."""
    addressId: ID!

    """The type of address."""
    type: AddressTypeEnum!

    """ID of the user to change the address for."""
    userId: ID!
  ): AddressSetDefault

  """Creates a new customer."""
  customerCreate(
    """Fields required to create a customer."""
    input: UserCreateInput!
  ): CustomerCreate

  """Updates an existing customer."""
  customerUpdate(
    """ID of a customer to update."""
    id: ID!

    """Fields required to update a customer."""
    input: CustomerInput!
  ): CustomerUpdate

  """Deletes a customer."""
  customerDelete(
    """ID of a customer to delete."""
    id: ID!
  ): CustomerDelete

  """Deletes customers."""
  customerBulkDelete(
    """List of user IDs to delete."""
    ids: [ID]!
  ): CustomerBulkDelete

  """Creates a new staff user."""
  staffCreate(
    """Fields required to create a staff user."""
    input: StaffCreateInput!
  ): StaffCreate

  """Updates an existing staff user."""
  staffUpdate(
    """ID of a staff user to update."""
    id: ID!

    """Fields required to update a staff user."""
    input: StaffUpdateInput!
  ): StaffUpdate

  """Deletes a staff user."""
  staffDelete(
    """ID of a staff user to delete."""
    id: ID!
  ): StaffDelete

  """Deletes staff users."""
  staffBulkDelete(
    """List of user IDs to delete."""
    ids: [ID]!
  ): StaffBulkDelete

  """
  Create a user avatar. Only for staff members. This mutation must be sent as a `multipart` request. More detailed specs of the upload format can be found here: https://github.com/jaydenseric/graphql-multipart-request-spec
  """
  userAvatarUpdate(
    """Represents an image file in a multipart request."""
    image: Upload!
  ): UserAvatarUpdate

  """Deletes a user avatar. Only for staff members."""
  userAvatarDelete: UserAvatarDelete

  """Activate or deactivate users."""
  userBulkSetActive(
    """List of user IDs to (de)activate)."""
    ids: [ID]!

    """Determine if users will be set active or not."""
    isActive: Boolean!
  ): UserBulkSetActive

  """Create new permission group."""
  permissionGroupCreate(
    """Input fields to create permission group."""
    input: PermissionGroupCreateInput!
  ): PermissionGroupCreate

  """Update permission group."""
  permissionGroupUpdate(
    """ID of the group to update."""
    id: ID!

    """Input fields to create permission group."""
    input: PermissionGroupUpdateInput!
  ): PermissionGroupUpdate

  """Delete permission group."""
  permissionGroupDelete(
    """ID of the group to delete."""
    id: ID!
  ): PermissionGroupDelete
}

"""Creates a new webhook subscription."""
type WebhookCreate {
  webhookErrors: [WebhookError!]! @deprecated(reason: "This field will be removed in Saleor 4.0. Use `errors` field instead.")
  errors: [WebhookError!]!
  webhook: Webhook
}

type WebhookError {
  """
  Name of a field that caused the error. A value of `null` indicates that the error isn't associated with a particular field.
  """
  field: String

  """The error message."""
  message: String

  """The error code."""
  code: WebhookErrorCode!
}

"""An enumeration."""
enum WebhookErrorCode {
  GRAPHQL_ERROR
  INVALID
  NOT_FOUND
  REQUIRED
  UNIQUE
}

input WebhookCreateInput {
  """The name of the webhook."""
  name: String

  """The url to receive the payload."""
  targetUrl: String

  """
  The events that webhook wants to subscribe. 
  
  DEPRECATED: this field will be removed in Saleor 4.0. Use `asyncEvents` or `syncEvents` instead.
  """
  events: [WebhookEventTypeEnum]

  """The asynchronous events that webhook wants to subscribe."""
  asyncEvents: [WebhookEventTypeAsyncEnum!]

  """The synchronous events that webhook wants to subscribe."""
  syncEvents: [WebhookEventTypeSyncEnum!]

  """ID of the app to which webhook belongs."""
  app: ID

  """Determine if webhook will be set active or not."""
  isActive: Boolean

  """The secret key used to create a hash signature with each payload."""
  secretKey: String
}

"""Deletes a webhook subscription."""
type WebhookDelete {
  webhookErrors: [WebhookError!]! @deprecated(reason: "This field will be removed in Saleor 4.0. Use `errors` field instead.")
  errors: [WebhookError!]!
  webhook: Webhook
}

"""Updates a webhook subscription."""
type WebhookUpdate {
  webhookErrors: [WebhookError!]! @deprecated(reason: "This field will be removed in Saleor 4.0. Use `errors` field instead.")
  errors: [WebhookError!]!
  webhook: Webhook
}

input WebhookUpdateInput {
  """The new name of the webhook."""
  name: String

  """The url to receive the payload."""
  targetUrl: String

  """
  The events that webhook wants to subscribe. 
  
  DEPRECATED: this field will be removed in Saleor 4.0. Use `asyncEvents` or `syncEvents` instead.
  """
  events: [WebhookEventTypeEnum]

  """The asynchronous events that webhook wants to subscribe."""
  asyncEvents: [WebhookEventTypeAsyncEnum!]

  """The synchronous events that webhook wants to subscribe."""
  syncEvents: [WebhookEventTypeSyncEnum!]

  """ID of the app to which webhook belongs."""
  app: ID

  """Determine if webhook will be set active or not."""
  isActive: Boolean

  """Use to create a hash signature with each payload."""
  secretKey: String
}

"""Retries event delivery."""
type EventDeliveryRetry {
  """Event delivery."""
  delivery: EventDelivery
  errors: [WebhookError!]!
}

"""Creates new warehouse."""
type WarehouseCreate {
  warehouseErrors: [WarehouseError!]! @deprecated(reason: "This field will be removed in Saleor 4.0. Use `errors` field instead.")
  errors: [WarehouseError!]!
  warehouse: Warehouse
}

type WarehouseError {
  """
  Name of a field that caused the error. A value of `null` indicates that the error isn't associated with a particular field.
  """
  field: String

  """The error message."""
  message: String

  """The error code."""
  code: WarehouseErrorCode!
}

"""An enumeration."""
enum WarehouseErrorCode {
  ALREADY_EXISTS
  GRAPHQL_ERROR
  INVALID
  NOT_FOUND
  REQUIRED
  UNIQUE
}

input WarehouseCreateInput {
  """Warehouse slug."""
  slug: String

  """The email address of the warehouse."""
  email: String

  """Warehouse name."""
  name: String!

  """Address of the warehouse."""
  address: AddressInput!

  """Shipping zones supported by the warehouse."""
  shippingZones: [ID]
}

"""Updates given warehouse."""
type WarehouseUpdate {
  warehouseErrors: [WarehouseError!]! @deprecated(reason: "This field will be removed in Saleor 4.0. Use `errors` field instead.")
  errors: [WarehouseError!]!
  warehouse: Warehouse
}

input WarehouseUpdateInput {
  """Warehouse slug."""
  slug: String

  """The email address of the warehouse."""
  email: String

  """Warehouse name."""
  name: String

  """Address of the warehouse."""
  address: AddressInput

  """
  New in Saleor 3.1. Click and collect options: local, all or disabled. Note: this feature is in a preview state and can be subject to changes at later point.
  """
  clickAndCollectOption: WarehouseClickAndCollectOptionEnum

  """
  New in Saleor 3.1. Visibility of warehouse stocks. Note: this feature is in a preview state and can be subject to changes at later point.
  """
  isPrivate: Boolean
}

"""Deletes selected warehouse."""
type WarehouseDelete {
  warehouseErrors: [WarehouseError!]! @deprecated(reason: "This field will be removed in Saleor 4.0. Use `errors` field instead.")
  errors: [WarehouseError!]!
  warehouse: Warehouse
}

"""Add shipping zone to given warehouse."""
type WarehouseShippingZoneAssign {
  warehouseErrors: [WarehouseError!]! @deprecated(reason: "This field will be removed in Saleor 4.0. Use `errors` field instead.")
  errors: [WarehouseError!]!
  warehouse: Warehouse
}

"""Remove shipping zone from given warehouse."""
type WarehouseShippingZoneUnassign {
  warehouseErrors: [WarehouseError!]! @deprecated(reason: "This field will be removed in Saleor 4.0. Use `errors` field instead.")
  errors: [WarehouseError!]!
  warehouse: Warehouse
}

"""Creates a new staff notification recipient."""
type StaffNotificationRecipientCreate {
  shopErrors: [ShopError!]! @deprecated(reason: "This field will be removed in Saleor 4.0. Use `errors` field instead.")
  errors: [ShopError!]!
  staffNotificationRecipient: StaffNotificationRecipient
}

type ShopError {
  """
  Name of a field that caused the error. A value of `null` indicates that the error isn't associated with a particular field.
  """
  field: String

  """The error message."""
  message: String

  """The error code."""
  code: ShopErrorCode!
}

"""An enumeration."""
enum ShopErrorCode {
  ALREADY_EXISTS
  CANNOT_FETCH_TAX_RATES
  GRAPHQL_ERROR
  INVALID
  NOT_FOUND
  REQUIRED
  UNIQUE
}

input StaffNotificationRecipientInput {
  """The ID of the user subscribed to email notifications.."""
  user: ID

  """Email address of a user subscribed to email notifications."""
  email: String

  """Determines if a notification active."""
  active: Boolean
}

"""Updates a staff notification recipient."""
type StaffNotificationRecipientUpdate {
  shopErrors: [ShopError!]! @deprecated(reason: "This field will be removed in Saleor 4.0. Use `errors` field instead.")
  errors: [ShopError!]!
  staffNotificationRecipient: StaffNotificationRecipient
}

"""Delete staff notification recipient."""
type StaffNotificationRecipientDelete {
  shopErrors: [ShopError!]! @deprecated(reason: "This field will be removed in Saleor 4.0. Use `errors` field instead.")
  errors: [ShopError!]!
  staffNotificationRecipient: StaffNotificationRecipient
}

"""Updates site domain of the shop."""
type ShopDomainUpdate {
  """Updated shop."""
  shop: Shop
  shopErrors: [ShopError!]! @deprecated(reason: "This field will be removed in Saleor 4.0. Use `errors` field instead.")
  errors: [ShopError!]!
}

input SiteDomainInput {
  """Domain name for shop."""
  domain: String

  """Shop site name."""
  name: String
}

"""Updates shop settings."""
type ShopSettingsUpdate {
  """Updated shop."""
  shop: Shop
  shopErrors: [ShopError!]! @deprecated(reason: "This field will be removed in Saleor 4.0. Use `errors` field instead.")
  errors: [ShopError!]!
}

input ShopSettingsInput {
  """Header text."""
  headerText: String

  """SEO description."""
  description: String

  """Include taxes in prices."""
  includeTaxesInPrices: Boolean

  """Display prices with tax in store."""
  displayGrossPrices: Boolean

  """Charge taxes on shipping."""
  chargeTaxesOnShipping: Boolean

  """Enable inventory tracking."""
  trackInventoryByDefault: Boolean

  """Default weight unit."""
  defaultWeightUnit: WeightUnitsEnum

  """Enable automatic fulfillment for all digital products."""
  automaticFulfillmentDigitalProducts: Boolean

  """New in Saleor 3.1. Enable automatic approval of all new fulfillments."""
  fulfillmentAutoApprove: Boolean

  """
  New in Saleor 3.1. Enable ability to approve fulfillments which are unpaid.
  """
  fulfillmentAllowUnpaid: Boolean

  """Default number of max downloads per digital content URL."""
  defaultDigitalMaxDownloads: Int

  """Default number of days which digital content URL will be valid."""
  defaultDigitalUrlValidDays: Int

  """Default email sender's name."""
  defaultMailSenderName: String

  """Default email sender's address."""
  defaultMailSenderAddress: String

  """URL of a view where customers can set their password."""
  customerSetPasswordUrl: String

  """
  New in Saleor 3.1. Default number of minutes stock will be reserved for anonymous checkout. Enter 0 or null to disable.
  """
  reserveStockDurationAnonymousUser: Int

  """
  New in Saleor 3.1. Default number of minutes stock will be reserved for authenticated checkout. Enter 0 or null to disable.
  """
  reserveStockDurationAuthenticatedUser: Int

  """
  New in Saleor 3.1. Default number of maximum line quantity in single checkout. Minimum possible value is 1, default value is 50. Note: this feature is in a preview state and can be subject to changes at later point.
  """
  limitQuantityPerCheckout: Int
}

"""Fetch tax rates."""
type ShopFetchTaxRates {
  """Updated shop."""
  shop: Shop
  shopErrors: [ShopError!]! @deprecated(reason: "This field will be removed in Saleor 4.0. Use `errors` field instead.")
  errors: [ShopError!]!
}

"""Creates/updates translations for shop settings."""
type ShopSettingsTranslate {
  """Updated shop settings."""
  shop: Shop
  translationErrors: [TranslationError!]! @deprecated(reason: "This field will be removed in Saleor 4.0. Use `errors` field instead.")
  errors: [TranslationError!]!
}

type TranslationError {
  """
  Name of a field that caused the error. A value of `null` indicates that the error isn't associated with a particular field.
  """
  field: String

  """The error message."""
  message: String

  """The error code."""
  code: TranslationErrorCode!
}

"""An enumeration."""
enum TranslationErrorCode {
  GRAPHQL_ERROR
  INVALID
  NOT_FOUND
  REQUIRED
}

input ShopSettingsTranslationInput {
  headerText: String
  description: String
}

"""
Update the shop's address. If the `null` value is passed, the currently selected address will be deleted.
"""
type ShopAddressUpdate {
  """Updated shop."""
  shop: Shop
  shopErrors: [ShopError!]! @deprecated(reason: "This field will be removed in Saleor 4.0. Use `errors` field instead.")
  errors: [ShopError!]!
}

"""Update shop order settings."""
type OrderSettingsUpdate {
  """Order settings."""
  orderSettings: OrderSettings
  orderSettingsErrors: [OrderSettingsError!]! @deprecated(reason: "This field will be removed in Saleor 4.0. Use `errors` field instead.")
  errors: [OrderSettingsError!]!
}

type OrderSettingsError {
  """
  Name of a field that caused the error. A value of `null` indicates that the error isn't associated with a particular field.
  """
  field: String

  """The error message."""
  message: String

  """The error code."""
  code: OrderSettingsErrorCode!
}

"""An enumeration."""
enum OrderSettingsErrorCode {
  INVALID
}

input OrderSettingsUpdateInput {
  """
  When disabled, all new orders from checkout will be marked as unconfirmed. When enabled orders from checkout will become unfulfilled immediately.
  """
  automaticallyConfirmAllNewOrders: Boolean

  """
  When enabled, all non-shippable gift card orders will be fulfilled automatically.
  """
  automaticallyFulfillNonShippableGiftCard: Boolean
}

"""Update gift card settings."""
type GiftCardSettingsUpdate {
  """Gift card settings."""
  giftCardSettings: GiftCardSettings
  errors: [GiftCardSettingsError!]!
}

type GiftCardSettingsError {
  """
  Name of a field that caused the error. A value of `null` indicates that the error isn't associated with a particular field.
  """
  field: String

  """The error message."""
  message: String

  """The error code."""
  code: GiftCardSettingsErrorCode!
}

"""An enumeration."""
enum GiftCardSettingsErrorCode {
  INVALID
  REQUIRED
  GRAPHQL_ERROR
}

input GiftCardSettingsUpdateInput {
  """Defines gift card default expiry settings."""
  expiryType: GiftCardSettingsExpiryTypeEnum

  """Defines gift card expiry period."""
  expiryPeriod: TimePeriodInputType
}

input TimePeriodInputType {
  """The length of the period."""
  amount: Int!

  """The type of the period."""
  type: TimePeriodTypeEnum!
}

"""Manage shipping method's availability in channels."""
type ShippingMethodChannelListingUpdate {
  """An updated shipping method instance."""
  shippingMethod: ShippingMethodType
  shippingErrors: [ShippingError!]! @deprecated(reason: "This field will be removed in Saleor 4.0. Use `errors` field instead.")
  errors: [ShippingError!]!
}

type ShippingError {
  """
  Name of a field that caused the error. A value of `null` indicates that the error isn't associated with a particular field.
  """
  field: String

  """The error message."""
  message: String

  """The error code."""
  code: ShippingErrorCode!

  """List of warehouse IDs which causes the error."""
  warehouses: [ID!]

  """List of channels IDs which causes the error."""
  channels: [ID!]
}

"""An enumeration."""
enum ShippingErrorCode {
  ALREADY_EXISTS
  GRAPHQL_ERROR
  INVALID
  MAX_LESS_THAN_MIN
  NOT_FOUND
  REQUIRED
  UNIQUE
  DUPLICATED_INPUT_ITEM
}

input ShippingMethodChannelListingInput {
  """List of channels to which the shipping method should be assigned."""
  addChannels: [ShippingMethodChannelListingAddInput!]

  """List of channels from which the shipping method should be unassigned."""
  removeChannels: [ID!]
}

input ShippingMethodChannelListingAddInput {
  """ID of a channel."""
  channelId: ID!

  """Shipping price of the shipping method in this channel."""
  price: PositiveDecimal

  """Minimum order price to use this shipping method."""
  minimumOrderPrice: PositiveDecimal

  """Maximum order price to use this shipping method."""
  maximumOrderPrice: PositiveDecimal
}

"""Creates a new shipping price."""
type ShippingPriceCreate {
  """A shipping zone to which the shipping method belongs."""
  shippingZone: ShippingZone
  shippingMethod: ShippingMethodType
  shippingErrors: [ShippingError!]! @deprecated(reason: "This field will be removed in Saleor 4.0. Use `errors` field instead.")
  errors: [ShippingError!]!
}

input ShippingPriceInput {
  """Name of the shipping method."""
  name: String

  """Shipping method description."""
  description: JSONString

  """Minimum order weight to use this shipping method."""
  minimumOrderWeight: WeightScalar

  """Maximum order weight to use this shipping method."""
  maximumOrderWeight: WeightScalar

  """Maximum number of days for delivery."""
  maximumDeliveryDays: Int

  """Minimal number of days for delivery."""
  minimumDeliveryDays: Int

  """Shipping type: price or weight based."""
  type: ShippingMethodTypeEnum

  """Shipping zone this method belongs to."""
  shippingZone: ID

  """Postal code rules to add."""
  addPostalCodeRules: [ShippingPostalCodeRulesCreateInputRange!]

  """Postal code rules to delete."""
  deletePostalCodeRules: [ID!]

  """Inclusion type for currently assigned postal code rules."""
  inclusionType: PostalCodeRuleInclusionTypeEnum
}

scalar WeightScalar

input ShippingPostalCodeRulesCreateInputRange {
  """Start range of the postal code."""
  start: String!

  """End range of the postal code."""
  end: String
}

"""Deletes a shipping price."""
type ShippingPriceDelete {
  """A shipping method to delete."""
  shippingMethod: ShippingMethodType

  """A shipping zone to which the shipping method belongs."""
  shippingZone: ShippingZone
  shippingErrors: [ShippingError!]! @deprecated(reason: "This field will be removed in Saleor 4.0. Use `errors` field instead.")
  errors: [ShippingError!]!
}

"""Deletes shipping prices."""
type ShippingPriceBulkDelete {
  """Returns how many objects were affected."""
  count: Int!
  shippingErrors: [ShippingError!]! @deprecated(reason: "This field will be removed in Saleor 4.0. Use `errors` field instead.")
  errors: [ShippingError!]!
}

"""Updates a new shipping price."""
type ShippingPriceUpdate {
  """A shipping zone to which the shipping method belongs."""
  shippingZone: ShippingZone
  shippingMethod: ShippingMethodType
  shippingErrors: [ShippingError!]! @deprecated(reason: "This field will be removed in Saleor 4.0. Use `errors` field instead.")
  errors: [ShippingError!]!
}

"""Creates/updates translations for a shipping method."""
type ShippingPriceTranslate {
  translationErrors: [TranslationError!]! @deprecated(reason: "This field will be removed in Saleor 4.0. Use `errors` field instead.")
  errors: [TranslationError!]!
  shippingMethod: ShippingMethodType
}

input ShippingPriceTranslationInput {
  name: String

  """Translated shipping method description (JSON)."""
  description: JSONString
}

"""Exclude products from shipping price."""
type ShippingPriceExcludeProducts {
  """A shipping method with new list of excluded products."""
  shippingMethod: ShippingMethodType
  shippingErrors: [ShippingError!]! @deprecated(reason: "This field will be removed in Saleor 4.0. Use `errors` field instead.")
  errors: [ShippingError!]!
}

input ShippingPriceExcludeProductsInput {
  """List of products which will be excluded."""
  products: [ID]!
}

"""Remove product from excluded list for shipping price."""
type ShippingPriceRemoveProductFromExclude {
  """A shipping method with new list of excluded products."""
  shippingMethod: ShippingMethodType
  shippingErrors: [ShippingError!]! @deprecated(reason: "This field will be removed in Saleor 4.0. Use `errors` field instead.")
  errors: [ShippingError!]!
}

"""Creates a new shipping zone."""
type ShippingZoneCreate {
  shippingErrors: [ShippingError!]! @deprecated(reason: "This field will be removed in Saleor 4.0. Use `errors` field instead.")
  errors: [ShippingError!]!
  shippingZone: ShippingZone
}

input ShippingZoneCreateInput {
  """Shipping zone's name. Visible only to the staff."""
  name: String

  """Description of the shipping zone."""
  description: String

  """List of countries in this shipping zone."""
  countries: [String]

  """
  Default shipping zone will be used for countries not covered by other zones.
  """
  default: Boolean

  """List of warehouses to assign to a shipping zone"""
  addWarehouses: [ID]

  """List of channels to assign to the shipping zone."""
  addChannels: [ID!]
}

"""Deletes a shipping zone."""
type ShippingZoneDelete {
  shippingErrors: [ShippingError!]! @deprecated(reason: "This field will be removed in Saleor 4.0. Use `errors` field instead.")
  errors: [ShippingError!]!
  shippingZone: ShippingZone
}

"""Deletes shipping zones."""
type ShippingZoneBulkDelete {
  """Returns how many objects were affected."""
  count: Int!
  shippingErrors: [ShippingError!]! @deprecated(reason: "This field will be removed in Saleor 4.0. Use `errors` field instead.")
  errors: [ShippingError!]!
}

"""Updates a new shipping zone."""
type ShippingZoneUpdate {
  shippingErrors: [ShippingError!]! @deprecated(reason: "This field will be removed in Saleor 4.0. Use `errors` field instead.")
  errors: [ShippingError!]!
  shippingZone: ShippingZone
}

input ShippingZoneUpdateInput {
  """Shipping zone's name. Visible only to the staff."""
  name: String

  """Description of the shipping zone."""
  description: String

  """List of countries in this shipping zone."""
  countries: [String]

  """
  Default shipping zone will be used for countries not covered by other zones.
  """
  default: Boolean

  """List of warehouses to assign to a shipping zone"""
  addWarehouses: [ID]

  """List of channels to assign to the shipping zone."""
  addChannels: [ID!]

  """List of warehouses to unassign from a shipping zone"""
  removeWarehouses: [ID]

  """List of channels to unassign from the shipping zone."""
  removeChannels: [ID!]
}

"""Assign attributes to a given product type."""
type ProductAttributeAssign {
  """The updated product type."""
  productType: ProductType
  productErrors: [ProductError!]! @deprecated(reason: "This field will be removed in Saleor 4.0. Use `errors` field instead.")
  errors: [ProductError!]!
}

type ProductError {
  """
  Name of a field that caused the error. A value of `null` indicates that the error isn't associated with a particular field.
  """
  field: String

  """The error message."""
  message: String

  """The error code."""
  code: ProductErrorCode!

  """List of attributes IDs which causes the error."""
  attributes: [ID!]

  """List of attribute values IDs which causes the error."""
  values: [ID!]
}

"""An enumeration."""
enum ProductErrorCode {
  ALREADY_EXISTS
  ATTRIBUTE_ALREADY_ASSIGNED
  ATTRIBUTE_CANNOT_BE_ASSIGNED
  ATTRIBUTE_VARIANTS_DISABLED
  DUPLICATED_INPUT_ITEM
  GRAPHQL_ERROR
  INVALID
  PRODUCT_WITHOUT_CATEGORY
  NOT_PRODUCTS_IMAGE
  NOT_PRODUCTS_VARIANT
  NOT_FOUND
  REQUIRED
  UNIQUE
  VARIANT_NO_DIGITAL_CONTENT
  CANNOT_MANAGE_PRODUCT_WITHOUT_VARIANT
  PRODUCT_NOT_ASSIGNED_TO_CHANNEL
  UNSUPPORTED_MEDIA_PROVIDER
  PREORDER_VARIANT_CANNOT_BE_DEACTIVATED
}

input ProductAttributeAssignInput {
  """The ID of the attribute to assign."""
  id: ID!

  """The attribute type to be assigned as."""
  type: ProductAttributeType!

  """
  New in Saleor 3.1. Whether attribute is allowed in variant selection. Allowed types are: ['dropdown', 'boolean', 'swatch', 'numeric'].
  """
  variantSelection: Boolean
}

enum ProductAttributeType {
  PRODUCT
  VARIANT
}

"""
New in Saleor 3.1. Update attributes assigned to product variant for given product type.
"""
type ProductAttributeAssignmentUpdate {
  """The updated product type."""
  productType: ProductType
  productErrors: [ProductError!]! @deprecated(reason: "This field will be removed in Saleor 4.0. Use `errors` field instead.")
  errors: [ProductError!]!
}

input ProductAttributeAssignmentUpdateInput {
  """The ID of the attribute to assign."""
  id: ID!

  """
  New in Saleor 3.1. Whether attribute is allowed in variant selection. Allowed types are: ['dropdown', 'boolean', 'swatch', 'numeric'].
  """
  variantSelection: Boolean!
}

"""Un-assign attributes from a given product type."""
type ProductAttributeUnassign {
  """The updated product type."""
  productType: ProductType
  productErrors: [ProductError!]! @deprecated(reason: "This field will be removed in Saleor 4.0. Use `errors` field instead.")
  errors: [ProductError!]!
}

"""Creates a new category."""
type CategoryCreate {
  productErrors: [ProductError!]! @deprecated(reason: "This field will be removed in Saleor 4.0. Use `errors` field instead.")
  errors: [ProductError!]!
  category: Category
}

input CategoryInput {
  """Category description (JSON)."""
  description: JSONString

  """Category name."""
  name: String

  """Category slug."""
  slug: String

  """Search engine optimization fields."""
  seo: SeoInput

  """Background image file."""
  backgroundImage: Upload

  """Alt text for a product media."""
  backgroundImageAlt: String
}

input SeoInput {
  """SEO title."""
  title: String

  """SEO description."""
  description: String
}

"""
Variables of this type must be set to null in mutations. They will be replaced with a filename from a following multipart part containing a binary file. See: https://github.com/jaydenseric/graphql-multipart-request-spec.
"""
scalar Upload

"""Deletes a category."""
type CategoryDelete {
  productErrors: [ProductError!]! @deprecated(reason: "This field will be removed in Saleor 4.0. Use `errors` field instead.")
  errors: [ProductError!]!
  category: Category
}

"""Deletes categories."""
type CategoryBulkDelete {
  """Returns how many objects were affected."""
  count: Int!
  productErrors: [ProductError!]! @deprecated(reason: "This field will be removed in Saleor 4.0. Use `errors` field instead.")
  errors: [ProductError!]!
}

"""Updates a category."""
type CategoryUpdate {
  productErrors: [ProductError!]! @deprecated(reason: "This field will be removed in Saleor 4.0. Use `errors` field instead.")
  errors: [ProductError!]!
  category: Category
}

"""Creates/updates translations for a category."""
type CategoryTranslate {
  translationErrors: [TranslationError!]! @deprecated(reason: "This field will be removed in Saleor 4.0. Use `errors` field instead.")
  errors: [TranslationError!]!
  category: Category
}

input TranslationInput {
  seoTitle: String
  seoDescription: String
  name: String
  description: JSONString
}

"""Adds products to a collection."""
type CollectionAddProducts {
  """Collection to which products will be added."""
  collection: Collection
  collectionErrors: [CollectionError!]! @deprecated(reason: "This field will be removed in Saleor 4.0. Use `errors` field instead.")
  errors: [CollectionError!]!
}

type CollectionError {
  """
  Name of a field that caused the error. A value of `null` indicates that the error isn't associated with a particular field.
  """
  field: String

  """The error message."""
  message: String

  """List of products IDs which causes the error."""
  products: [ID!]

  """The error code."""
  code: CollectionErrorCode!
}

"""An enumeration."""
enum CollectionErrorCode {
  DUPLICATED_INPUT_ITEM
  GRAPHQL_ERROR
  INVALID
  NOT_FOUND
  REQUIRED
  UNIQUE
  CANNOT_MANAGE_PRODUCT_WITHOUT_VARIANT
}

"""Creates a new collection."""
type CollectionCreate {
  collectionErrors: [CollectionError!]! @deprecated(reason: "This field will be removed in Saleor 4.0. Use `errors` field instead.")
  errors: [CollectionError!]!
  collection: Collection
}

input CollectionCreateInput {
  """Informs whether a collection is published."""
  isPublished: Boolean

  """Name of the collection."""
  name: String

  """Slug of the collection."""
  slug: String

  """Description of the collection (JSON)."""
  description: JSONString

  """Background image file."""
  backgroundImage: Upload

  """Alt text for an image."""
  backgroundImageAlt: String

  """Search engine optimization fields."""
  seo: SeoInput

  """Publication date. ISO 8601 standard."""
  publicationDate: Date

  """List of products to be added to the collection."""
  products: [ID]
}

"""Deletes a collection."""
type CollectionDelete {
  collectionErrors: [CollectionError!]! @deprecated(reason: "This field will be removed in Saleor 4.0. Use `errors` field instead.")
  errors: [CollectionError!]!
  collection: Collection
}

"""Reorder the products of a collection."""
type CollectionReorderProducts {
  """Collection from which products are reordered."""
  collection: Collection
  collectionErrors: [CollectionError!]! @deprecated(reason: "This field will be removed in Saleor 4.0. Use `errors` field instead.")
  errors: [CollectionError!]!
}

input MoveProductInput {
  """The ID of the product to move."""
  productId: ID!

  """
  The relative sorting position of the product (from -inf to +inf) starting from the first given product's actual position.1 moves the item one position forward, -1 moves the item one position backward, 0 leaves the item unchanged.
  """
  sortOrder: Int
}

"""Deletes collections."""
type CollectionBulkDelete {
  """Returns how many objects were affected."""
  count: Int!
  collectionErrors: [CollectionError!]! @deprecated(reason: "This field will be removed in Saleor 4.0. Use `errors` field instead.")
  errors: [CollectionError!]!
}

"""Remove products from a collection."""
type CollectionRemoveProducts {
  """Collection from which products will be removed."""
  collection: Collection
  collectionErrors: [CollectionError!]! @deprecated(reason: "This field will be removed in Saleor 4.0. Use `errors` field instead.")
  errors: [CollectionError!]!
}

"""Updates a collection."""
type CollectionUpdate {
  collectionErrors: [CollectionError!]! @deprecated(reason: "This field will be removed in Saleor 4.0. Use `errors` field instead.")
  errors: [CollectionError!]!
  collection: Collection
}

input CollectionInput {
  """Informs whether a collection is published."""
  isPublished: Boolean

  """Name of the collection."""
  name: String

  """Slug of the collection."""
  slug: String

  """Description of the collection (JSON)."""
  description: JSONString

  """Background image file."""
  backgroundImage: Upload

  """Alt text for an image."""
  backgroundImageAlt: String

  """Search engine optimization fields."""
  seo: SeoInput

  """Publication date. ISO 8601 standard."""
  publicationDate: Date
}

"""Creates/updates translations for a collection."""
type CollectionTranslate {
  translationErrors: [TranslationError!]! @deprecated(reason: "This field will be removed in Saleor 4.0. Use `errors` field instead.")
  errors: [TranslationError!]!
  collection: Collection
}

"""Manage collection's availability in channels."""
type CollectionChannelListingUpdate {
  """An updated collection instance."""
  collection: Collection
  collectionChannelListingErrors: [CollectionChannelListingError!]! @deprecated(reason: "This field will be removed in Saleor 4.0. Use `errors` field instead.")
  errors: [CollectionChannelListingError!]!
}

type CollectionChannelListingError {
  """
  Name of a field that caused the error. A value of `null` indicates that the error isn't associated with a particular field.
  """
  field: String

  """The error message."""
  message: String

  """The error code."""
  code: ProductErrorCode!

  """List of attributes IDs which causes the error."""
  attributes: [ID!]

  """List of attribute values IDs which causes the error."""
  values: [ID!]

  """List of channels IDs which causes the error."""
  channels: [ID!]
}

input CollectionChannelListingUpdateInput {
  """List of channels to which the collection should be assigned."""
  addChannels: [PublishableChannelListingInput!]

  """List of channels from which the collection should be unassigned."""
  removeChannels: [ID!]
}

input PublishableChannelListingInput {
  """ID of a channel."""
  channelId: ID!

  """Determines if object is visible to customers."""
  isPublished: Boolean

  """Publication date. ISO 8601 standard."""
  publicationDate: Date
}

"""Creates a new product."""
type ProductCreate {
  productErrors: [ProductError!]! @deprecated(reason: "This field will be removed in Saleor 4.0. Use `errors` field instead.")
  errors: [ProductError!]!
  product: Product
}

input ProductCreateInput {
  """List of attributes."""
  attributes: [AttributeValueInput!]

  """ID of the product's category."""
  category: ID

  """Determine if taxes are being charged for the product."""
  chargeTaxes: Boolean

  """List of IDs of collections that the product belongs to."""
  collections: [ID!]

  """Product description (JSON)."""
  description: JSONString

  """Product name."""
  name: String

  """Product slug."""
  slug: String

  """Tax rate for enabled tax gateway."""
  taxCode: String

  """Search engine optimization fields."""
  seo: SeoInput

  """Weight of the Product."""
  weight: WeightScalar

  """Defines the product rating value."""
  rating: Float

  """ID of the type that product belongs to."""
  productType: ID!
}

input AttributeValueInput {
  """ID of the selected attribute."""
  id: ID

  """
  The value or slug of an attribute to resolve. If the passed value is non-existent, it will be created.
  """
  values: [String!]

  """URL of the file attribute. Every time, a new value is created."""
  file: String

  """File content type."""
  contentType: String

  """List of entity IDs that will be used as references."""
  references: [ID!]

  """Text content in JSON format."""
  richText: JSONString

  """Represents the boolean value of the attribute value."""
  boolean: Boolean

  """Represents the date value of the attribute value."""
  date: Date

  """Represents the date time value of the attribute value."""
  dateTime: DateTime
}

"""Deletes a product."""
type ProductDelete {
  productErrors: [ProductError!]! @deprecated(reason: "This field will be removed in Saleor 4.0. Use `errors` field instead.")
  errors: [ProductError!]!
  product: Product
}

"""Deletes products."""
type ProductBulkDelete {
  """Returns how many objects were affected."""
  count: Int!
  productErrors: [ProductError!]! @deprecated(reason: "This field will be removed in Saleor 4.0. Use `errors` field instead.")
  errors: [ProductError!]!
}

"""Updates an existing product."""
type ProductUpdate {
  productErrors: [ProductError!]! @deprecated(reason: "This field will be removed in Saleor 4.0. Use `errors` field instead.")
  errors: [ProductError!]!
  product: Product
}

input ProductInput {
  """List of attributes."""
  attributes: [AttributeValueInput!]

  """ID of the product's category."""
  category: ID

  """Determine if taxes are being charged for the product."""
  chargeTaxes: Boolean

  """List of IDs of collections that the product belongs to."""
  collections: [ID!]

  """Product description (JSON)."""
  description: JSONString

  """Product name."""
  name: String

  """Product slug."""
  slug: String

  """Tax rate for enabled tax gateway."""
  taxCode: String

  """Search engine optimization fields."""
  seo: SeoInput

  """Weight of the Product."""
  weight: WeightScalar

  """Defines the product rating value."""
  rating: Float
}

"""Creates/updates translations for a product."""
type ProductTranslate {
  translationErrors: [TranslationError!]! @deprecated(reason: "This field will be removed in Saleor 4.0. Use `errors` field instead.")
  errors: [TranslationError!]!
  product: Product
}

"""Manage product's availability in channels."""
type ProductChannelListingUpdate {
  """An updated product instance."""
  product: Product
  productChannelListingErrors: [ProductChannelListingError!]! @deprecated(reason: "This field will be removed in Saleor 4.0. Use `errors` field instead.")
  errors: [ProductChannelListingError!]!
}

type ProductChannelListingError {
  """
  Name of a field that caused the error. A value of `null` indicates that the error isn't associated with a particular field.
  """
  field: String

  """The error message."""
  message: String

  """The error code."""
  code: ProductErrorCode!

  """List of attributes IDs which causes the error."""
  attributes: [ID!]

  """List of attribute values IDs which causes the error."""
  values: [ID!]

  """List of channels IDs which causes the error."""
  channels: [ID!]

  """List of variants IDs which causes the error."""
  variants: [ID!]
}

input ProductChannelListingUpdateInput {
  """List of channels to which the product should be assigned or updated."""
  updateChannels: [ProductChannelListingAddInput!]

  """List of channels from which the product should be unassigned."""
  removeChannels: [ID!]
}

input ProductChannelListingAddInput {
  """ID of a channel."""
  channelId: ID!

  """Determines if object is visible to customers."""
  isPublished: Boolean

  """Publication date. ISO 8601 standard."""
  publicationDate: Date

  """
  Determines if product is visible in product listings (doesn't apply to product collections).
  """
  visibleInListings: Boolean

  """Determine if product should be available for purchase."""
  isAvailableForPurchase: Boolean

  """
  A start date from which a product will be available for purchase. When not set and isAvailable is set to True, the current day is assumed.
  """
  availableForPurchaseDate: Date

  """List of variants to which the channel should be assigned."""
  addVariants: [ID!]

  """List of variants from which the channel should be unassigned."""
  removeVariants: [ID!]
}

"""
Create a media object (image or video URL) associated with product. For image, this mutation must be sent as a `multipart` request. More detailed specs of the upload format can be found here: https://github.com/jaydenseric/graphql-multipart-request-spec
"""
type ProductMediaCreate {
  product: Product
  media: ProductMedia
  productErrors: [ProductError!]! @deprecated(reason: "This field will be removed in Saleor 4.0. Use `errors` field instead.")
  errors: [ProductError!]!
}

input ProductMediaCreateInput {
  """Alt text for a product media."""
  alt: String

  """Represents an image file in a multipart request."""
  image: Upload

  """ID of an product."""
  product: ID!

  """Represents an URL to an external media."""
  mediaUrl: String
}

"""
Reorder the variants of a product. Mutation updates updated_at on product and triggers PRODUCT_UPDATED webhook.
"""
type ProductVariantReorder {
  product: Product
  productErrors: [ProductError!]! @deprecated(reason: "This field will be removed in Saleor 4.0. Use `errors` field instead.")
  errors: [ProductError!]!
}

input ReorderInput {
  """The ID of the item to move."""
  id: ID!

  """
  The new relative sorting position of the item (from -inf to +inf). 1 moves the item one position forward, -1 moves the item one position backward, 0 leaves the item unchanged.
  """
  sortOrder: Int
}

"""Deletes a product media."""
type ProductMediaDelete {
  product: Product
  media: ProductMedia
  productErrors: [ProductError!]! @deprecated(reason: "This field will be removed in Saleor 4.0. Use `errors` field instead.")
  errors: [ProductError!]!
}

"""Deletes product media."""
type ProductMediaBulkDelete {
  """Returns how many objects were affected."""
  count: Int!
  productErrors: [ProductError!]! @deprecated(reason: "This field will be removed in Saleor 4.0. Use `errors` field instead.")
  errors: [ProductError!]!
}

"""Changes ordering of the product media."""
type ProductMediaReorder {
  product: Product
  media: [ProductMedia!]
  productErrors: [ProductError!]! @deprecated(reason: "This field will be removed in Saleor 4.0. Use `errors` field instead.")
  errors: [ProductError!]!
}

"""Updates a product media."""
type ProductMediaUpdate {
  product: Product
  media: ProductMedia
  productErrors: [ProductError!]! @deprecated(reason: "This field will be removed in Saleor 4.0. Use `errors` field instead.")
  errors: [ProductError!]!
}

input ProductMediaUpdateInput {
  """Alt text for a product media."""
  alt: String
}

"""Creates a new product type."""
type ProductTypeCreate {
  productErrors: [ProductError!]! @deprecated(reason: "This field will be removed in Saleor 4.0. Use `errors` field instead.")
  errors: [ProductError!]!
  productType: ProductType
}

input ProductTypeInput {
  """Name of the product type."""
  name: String

  """Product type slug."""
  slug: String

  """The product type kind."""
  kind: ProductTypeKindEnum

  """
  Determines if product of this type has multiple variants. This option mainly simplifies product management in the dashboard. There is always at least one variant created under the hood.
  """
  hasVariants: Boolean

  """List of attributes shared among all product variants."""
  productAttributes: [ID]

  """
  List of attributes used to distinguish between different variants of a product.
  """
  variantAttributes: [ID]

  """Determines if shipping is required for products of this variant."""
  isShippingRequired: Boolean

  """Determines if products are digital."""
  isDigital: Boolean

  """Weight of the ProductType items."""
  weight: WeightScalar

  """Tax rate for enabled tax gateway."""
  taxCode: String
}

"""Deletes a product type."""
type ProductTypeDelete {
  productErrors: [ProductError!]! @deprecated(reason: "This field will be removed in Saleor 4.0. Use `errors` field instead.")
  errors: [ProductError!]!
  productType: ProductType
}

"""Deletes product types."""
type ProductTypeBulkDelete {
  """Returns how many objects were affected."""
  count: Int!
  productErrors: [ProductError!]! @deprecated(reason: "This field will be removed in Saleor 4.0. Use `errors` field instead.")
  errors: [ProductError!]!
}

"""Updates an existing product type."""
type ProductTypeUpdate {
  productErrors: [ProductError!]! @deprecated(reason: "This field will be removed in Saleor 4.0. Use `errors` field instead.")
  errors: [ProductError!]!
  productType: ProductType
}

"""Reorder the attributes of a product type."""
type ProductTypeReorderAttributes {
  """Product type from which attributes are reordered."""
  productType: ProductType
  productErrors: [ProductError!]! @deprecated(reason: "This field will be removed in Saleor 4.0. Use `errors` field instead.")
  errors: [ProductError!]!
}

"""Reorder product attribute values."""
type ProductReorderAttributeValues {
  """Product from which attribute values are reordered."""
  product: Product
  productErrors: [ProductError!]! @deprecated(reason: "This field will be removed in Saleor 4.0. Use `errors` field instead.")
  errors: [ProductError!]!
}

"""
Create new digital content. This mutation must be sent as a `multipart` request. More detailed specs of the upload format can be found here: https://github.com/jaydenseric/graphql-multipart-request-spec
"""
type DigitalContentCreate {
  variant: ProductVariant
  content: DigitalContent
  productErrors: [ProductError!]! @deprecated(reason: "This field will be removed in Saleor 4.0. Use `errors` field instead.")
  errors: [ProductError!]!
}

input DigitalContentUploadInput {
  """Use default digital content settings for this product."""
  useDefaultSettings: Boolean!

  """
  Determines how many times a download link can be accessed by a customer.
  """
  maxDownloads: Int

  """
  Determines for how many days a download link is active since it was generated.
  """
  urlValidDays: Int

  """Overwrite default automatic_fulfillment setting for variant."""
  automaticFulfillment: Boolean

  """Represents an file in a multipart request."""
  contentFile: Upload!
}

"""Remove digital content assigned to given variant."""
type DigitalContentDelete {
  variant: ProductVariant
  productErrors: [ProductError!]! @deprecated(reason: "This field will be removed in Saleor 4.0. Use `errors` field instead.")
  errors: [ProductError!]!
}

"""Update digital content."""
type DigitalContentUpdate {
  variant: ProductVariant
  content: DigitalContent
  productErrors: [ProductError!]! @deprecated(reason: "This field will be removed in Saleor 4.0. Use `errors` field instead.")
  errors: [ProductError!]!
}

input DigitalContentInput {
  """Use default digital content settings for this product."""
  useDefaultSettings: Boolean!

  """
  Determines how many times a download link can be accessed by a customer.
  """
  maxDownloads: Int

  """
  Determines for how many days a download link is active since it was generated.
  """
  urlValidDays: Int

  """Overwrite default automatic_fulfillment setting for variant."""
  automaticFulfillment: Boolean
}

"""Generate new URL to digital content."""
type DigitalContentUrlCreate {
  productErrors: [ProductError!]! @deprecated(reason: "This field will be removed in Saleor 4.0. Use `errors` field instead.")
  errors: [ProductError!]!
  digitalContentUrl: DigitalContentUrl
}

input DigitalContentUrlCreateInput {
  """Digital content ID which URL will belong to."""
  content: ID!
}

"""Creates a new variant for a product."""
type ProductVariantCreate {
  productErrors: [ProductError!]! @deprecated(reason: "This field will be removed in Saleor 4.0. Use `errors` field instead.")
  errors: [ProductError!]!
  productVariant: ProductVariant
}

input ProductVariantCreateInput {
  """List of attributes specific to this variant."""
  attributes: [AttributeValueInput!]!

  """Stock keeping unit."""
  sku: String

  """
  Determines if the inventory of this variant should be tracked. If false, the quantity won't change when customers buy this item.
  """
  trackInventory: Boolean

  """Weight of the Product Variant."""
  weight: WeightScalar

  """
  New in Saleor 3.1. Determines if variant is in preorder. Note: this feature is in a preview state and can be subject to changes at later point.
  """
  preorder: PreorderSettingsInput

  """
  New in Saleor 3.1. Determines maximum quantity of `ProductVariant`,that can be bought in a single checkout. Note: this feature is in a preview state and can be subject to changes at later point.
  """
  quantityLimitPerCustomer: Int

  """Product ID of which type is the variant."""
  product: ID!

  """Stocks of a product available for sale."""
  stocks: [StockInput!]
}

input PreorderSettingsInput {
  """The global threshold for preorder variant."""
  globalThreshold: Int

  """The end date for preorder."""
  endDate: DateTime
}

input StockInput {
  """Warehouse in which stock is located."""
  warehouse: ID!

  """Quantity of items available for sell."""
  quantity: Int!
}

"""Deletes a product variant."""
type ProductVariantDelete {
  productErrors: [ProductError!]! @deprecated(reason: "This field will be removed in Saleor 4.0. Use `errors` field instead.")
  errors: [ProductError!]!
  productVariant: ProductVariant
}

"""Creates product variants for a given product."""
type ProductVariantBulkCreate {
  """Returns how many objects were created."""
  count: Int!

  """List of the created variants."""
  productVariants: [ProductVariant!]!
  bulkProductErrors: [BulkProductError!]! @deprecated(reason: "This field will be removed in Saleor 4.0. Use `errors` field instead.")
  errors: [BulkProductError!]!
}

type BulkProductError {
  """
  Name of a field that caused the error. A value of `null` indicates that the error isn't associated with a particular field.
  """
  field: String

  """The error message."""
  message: String

  """The error code."""
  code: ProductErrorCode!

  """List of attributes IDs which causes the error."""
  attributes: [ID!]

  """List of attribute values IDs which causes the error."""
  values: [ID!]

  """Index of an input list item that caused the error."""
  index: Int

  """List of warehouse IDs which causes the error."""
  warehouses: [ID!]

  """List of channel IDs which causes the error."""
  channels: [ID!]
}

input ProductVariantBulkCreateInput {
  """List of attributes specific to this variant."""
  attributes: [BulkAttributeValueInput!]!

  """Stock keeping unit."""
  sku: String

  """
  Determines if the inventory of this variant should be tracked. If false, the quantity won't change when customers buy this item.
  """
  trackInventory: Boolean

  """Weight of the Product Variant."""
  weight: WeightScalar

  """
  New in Saleor 3.1. Determines if variant is in preorder. Note: this feature is in a preview state and can be subject to changes at later point.
  """
  preorder: PreorderSettingsInput

  """
  New in Saleor 3.1. Determines maximum quantity of `ProductVariant`,that can be bought in a single checkout. Note: this feature is in a preview state and can be subject to changes at later point.
  """
  quantityLimitPerCustomer: Int

  """Stocks of a product available for sale."""
  stocks: [StockInput!]

  """List of prices assigned to channels."""
  channelListings: [ProductVariantChannelListingAddInput!]
}

input BulkAttributeValueInput {
  """ID of the selected attribute."""
  id: ID

  """
  The value or slug of an attribute to resolve. If the passed value is non-existent, it will be created.
  """
  values: [String!]

  """
  The boolean value of an attribute to resolve. If the passed value is non-existent, it will be created.
  """
  boolean: Boolean
}

input ProductVariantChannelListingAddInput {
  """ID of a channel."""
  channelId: ID!

  """Price of the particular variant in channel."""
  price: PositiveDecimal!

  """Cost price of the variant in channel."""
  costPrice: PositiveDecimal

  """
  New in Saleor 3.1. The threshold for preorder variant in channel. Note: this feature is in a preview state and can be subject to changes at later point.
  """
  preorderThreshold: Int
}

"""Deletes product variants."""
type ProductVariantBulkDelete {
  """Returns how many objects were affected."""
  count: Int!
  productErrors: [ProductError!]! @deprecated(reason: "This field will be removed in Saleor 4.0. Use `errors` field instead.")
  errors: [ProductError!]!
}

"""Creates stocks for product variant."""
type ProductVariantStocksCreate {
  """Updated product variant."""
  productVariant: ProductVariant
  bulkStockErrors: [BulkStockError!]! @deprecated(reason: "This field will be removed in Saleor 4.0. Use `errors` field instead.")
  errors: [BulkStockError!]!
}

type BulkStockError {
  """
  Name of a field that caused the error. A value of `null` indicates that the error isn't associated with a particular field.
  """
  field: String

  """The error message."""
  message: String

  """The error code."""
  code: ProductErrorCode!

  """List of attributes IDs which causes the error."""
  attributes: [ID!]

  """List of attribute values IDs which causes the error."""
  values: [ID!]

  """Index of an input list item that caused the error."""
  index: Int
}

"""Delete stocks from product variant."""
type ProductVariantStocksDelete {
  """Updated product variant."""
  productVariant: ProductVariant
  stockErrors: [StockError!]! @deprecated(reason: "This field will be removed in Saleor 4.0. Use `errors` field instead.")
  errors: [StockError!]!
}

type StockError {
  """
  Name of a field that caused the error. A value of `null` indicates that the error isn't associated with a particular field.
  """
  field: String

  """The error message."""
  message: String

  """The error code."""
  code: StockErrorCode!
}

"""An enumeration."""
enum StockErrorCode {
  ALREADY_EXISTS
  GRAPHQL_ERROR
  INVALID
  NOT_FOUND
  REQUIRED
  UNIQUE
}

"""Update stocks for product variant."""
type ProductVariantStocksUpdate {
  """Updated product variant."""
  productVariant: ProductVariant
  bulkStockErrors: [BulkStockError!]! @deprecated(reason: "This field will be removed in Saleor 4.0. Use `errors` field instead.")
  errors: [BulkStockError!]!
}

"""Updates an existing variant for product."""
type ProductVariantUpdate {
  productErrors: [ProductError!]! @deprecated(reason: "This field will be removed in Saleor 4.0. Use `errors` field instead.")
  errors: [ProductError!]!
  productVariant: ProductVariant
}

input ProductVariantInput {
  """List of attributes specific to this variant."""
  attributes: [AttributeValueInput!]

  """Stock keeping unit."""
  sku: String

  """
  Determines if the inventory of this variant should be tracked. If false, the quantity won't change when customers buy this item.
  """
  trackInventory: Boolean

  """Weight of the Product Variant."""
  weight: WeightScalar

  """
  New in Saleor 3.1. Determines if variant is in preorder. Note: this feature is in a preview state and can be subject to changes at later point.
  """
  preorder: PreorderSettingsInput

  """
  New in Saleor 3.1. Determines maximum quantity of `ProductVariant`,that can be bought in a single checkout. Note: this feature is in a preview state and can be subject to changes at later point.
  """
  quantityLimitPerCustomer: Int
}

"""
Set default variant for a product. Mutation triggers PRODUCT_UPDATED webhook.
"""
type ProductVariantSetDefault {
  product: Product
  productErrors: [ProductError!]! @deprecated(reason: "This field will be removed in Saleor 4.0. Use `errors` field instead.")
  errors: [ProductError!]!
}

"""Creates/updates translations for a product variant."""
type ProductVariantTranslate {
  translationErrors: [TranslationError!]! @deprecated(reason: "This field will be removed in Saleor 4.0. Use `errors` field instead.")
  errors: [TranslationError!]!
  productVariant: ProductVariant
}

input NameTranslationInput {
  name: String
}

"""Manage product variant prices in channels."""
type ProductVariantChannelListingUpdate {
  """An updated product variant instance."""
  variant: ProductVariant
  productChannelListingErrors: [ProductChannelListingError!]! @deprecated(reason: "This field will be removed in Saleor 4.0. Use `errors` field instead.")
  errors: [ProductChannelListingError!]!
}

"""Reorder product variant attribute values."""
type ProductVariantReorderAttributeValues {
  """Product variant from which attribute values are reordered."""
  productVariant: ProductVariant
  productErrors: [ProductError!]! @deprecated(reason: "This field will be removed in Saleor 4.0. Use `errors` field instead.")
  errors: [ProductError!]!
}

"""
New in Saleor 3.1. Deactivates product variant preorder. It changes all preorder allocation into regular allocation. Note: this feature is in a preview state and can be subject to changes at later point.
"""
type ProductVariantPreorderDeactivate {
  """Product variant with ended preorder."""
  productVariant: ProductVariant
  errors: [ProductError!]!
}

"""Assign an media to a product variant."""
type VariantMediaAssign {
  productVariant: ProductVariant
  media: ProductMedia
  productErrors: [ProductError!]! @deprecated(reason: "This field will be removed in Saleor 4.0. Use `errors` field instead.")
  errors: [ProductError!]!
}

"""Unassign an media from a product variant."""
type VariantMediaUnassign {
  productVariant: ProductVariant
  media: ProductMedia
  productErrors: [ProductError!]! @deprecated(reason: "This field will be removed in Saleor 4.0. Use `errors` field instead.")
  errors: [ProductError!]!
}

"""Captures the authorized payment amount."""
type PaymentCapture {
  """Updated payment."""
  payment: Payment
  paymentErrors: [PaymentError!]! @deprecated(reason: "This field will be removed in Saleor 4.0. Use `errors` field instead.")
  errors: [PaymentError!]!
}

type PaymentError {
  """
  Name of a field that caused the error. A value of `null` indicates that the error isn't associated with a particular field.
  """
  field: String

  """The error message."""
  message: String

  """The error code."""
  code: PaymentErrorCode!

  """List of varint IDs which causes the error."""
  variants: [ID!]
}

"""An enumeration."""
enum PaymentErrorCode {
  BILLING_ADDRESS_NOT_SET
  GRAPHQL_ERROR
  INVALID
  NOT_FOUND
  REQUIRED
  UNIQUE
  PARTIAL_PAYMENT_NOT_ALLOWED
  SHIPPING_ADDRESS_NOT_SET
  INVALID_SHIPPING_METHOD
  SHIPPING_METHOD_NOT_SET
  PAYMENT_ERROR
  NOT_SUPPORTED_GATEWAY
  CHANNEL_INACTIVE
  BALANCE_CHECK_ERROR
  CHECKOUT_EMAIL_NOT_SET
  UNAVAILABLE_VARIANT_IN_CHANNEL
  NO_CHECKOUT_LINES
}

"""Refunds the captured payment amount."""
type PaymentRefund {
  """Updated payment."""
  payment: Payment
  paymentErrors: [PaymentError!]! @deprecated(reason: "This field will be removed in Saleor 4.0. Use `errors` field instead.")
  errors: [PaymentError!]!
}

"""Voids the authorized payment."""
type PaymentVoid {
  """Updated payment."""
  payment: Payment
  paymentErrors: [PaymentError!]! @deprecated(reason: "This field will be removed in Saleor 4.0. Use `errors` field instead.")
  errors: [PaymentError!]!
}

"""Initializes payment process when it is required by gateway."""
type PaymentInitialize {
  initializedPayment: PaymentInitialized
  paymentErrors: [PaymentError!]! @deprecated(reason: "This field will be removed in Saleor 4.0. Use `errors` field instead.")
  errors: [PaymentError!]!
}

"""
Server-side data generated by a payment gateway. Optional step when the payment provider requires an additional action to initialize payment session.
"""
type PaymentInitialized {
  """ID of a payment gateway."""
  gateway: String!

  """Payment gateway name."""
  name: String!

  """Initialized data by gateway."""
  data: JSONString
}

"""Check payment balance."""
type PaymentCheckBalance {
  """Response from the gateway."""
  data: JSONString
  paymentErrors: [PaymentError!]! @deprecated(reason: "This field will be removed in Saleor 4.0. Use `errors` field instead.")
  errors: [PaymentError!]!
}

<<<<<<< HEAD
input PaymentCheckBalanceInput {
  """An ID of a payment gateway to check."""
  gatewayId: String!
=======
type Mutation {
  webhookCreate(input: WebhookCreateInput!): WebhookCreate
  webhookDelete(id: ID!): WebhookDelete
  webhookUpdate(id: ID!, input: WebhookUpdateInput!): WebhookUpdate
  eventDeliveryRetry(id: ID!): EventDeliveryRetry
  createWarehouse(input: WarehouseCreateInput!): WarehouseCreate
  updateWarehouse(id: ID!, input: WarehouseUpdateInput!): WarehouseUpdate
  deleteWarehouse(id: ID!): WarehouseDelete
  assignWarehouseShippingZone(id: ID!, shippingZoneIds: [ID!]!): WarehouseShippingZoneAssign
  unassignWarehouseShippingZone(id: ID!, shippingZoneIds: [ID!]!): WarehouseShippingZoneUnassign
  staffNotificationRecipientCreate(input: StaffNotificationRecipientInput!): StaffNotificationRecipientCreate
  staffNotificationRecipientUpdate(id: ID!, input: StaffNotificationRecipientInput!): StaffNotificationRecipientUpdate
  staffNotificationRecipientDelete(id: ID!): StaffNotificationRecipientDelete
  shopDomainUpdate(input: SiteDomainInput): ShopDomainUpdate
  shopSettingsUpdate(input: ShopSettingsInput!): ShopSettingsUpdate
  shopFetchTaxRates: ShopFetchTaxRates
  shopSettingsTranslate(input: ShopSettingsTranslationInput!, languageCode: LanguageCodeEnum!): ShopSettingsTranslate
  shopAddressUpdate(input: AddressInput): ShopAddressUpdate
  orderSettingsUpdate(input: OrderSettingsUpdateInput!): OrderSettingsUpdate
  giftCardSettingsUpdate(input: GiftCardSettingsUpdateInput!): GiftCardSettingsUpdate
  shippingMethodChannelListingUpdate(id: ID!, input: ShippingMethodChannelListingInput!): ShippingMethodChannelListingUpdate
  shippingPriceCreate(input: ShippingPriceInput!): ShippingPriceCreate
  shippingPriceDelete(id: ID!): ShippingPriceDelete
  shippingPriceBulkDelete(ids: [ID]!): ShippingPriceBulkDelete
  shippingPriceUpdate(id: ID!, input: ShippingPriceInput!): ShippingPriceUpdate
  shippingPriceTranslate(id: ID!, input: ShippingPriceTranslationInput!, languageCode: LanguageCodeEnum!): ShippingPriceTranslate
  shippingPriceExcludeProducts(id: ID!, input: ShippingPriceExcludeProductsInput!): ShippingPriceExcludeProducts
  shippingPriceRemoveProductFromExclude(id: ID!, products: [ID]!): ShippingPriceRemoveProductFromExclude
  shippingZoneCreate(input: ShippingZoneCreateInput!): ShippingZoneCreate
  shippingZoneDelete(id: ID!): ShippingZoneDelete
  shippingZoneBulkDelete(ids: [ID]!): ShippingZoneBulkDelete
  shippingZoneUpdate(id: ID!, input: ShippingZoneUpdateInput!): ShippingZoneUpdate
  productAttributeAssign(operations: [ProductAttributeAssignInput]!, productTypeId: ID!): ProductAttributeAssign
  productAttributeAssignmentUpdate(operations: [ProductAttributeAssignmentUpdateInput]!, productTypeId: ID!): ProductAttributeAssignmentUpdate
  productAttributeUnassign(attributeIds: [ID]!, productTypeId: ID!): ProductAttributeUnassign
  categoryCreate(input: CategoryInput!, parent: ID): CategoryCreate
  categoryDelete(id: ID!): CategoryDelete
  categoryBulkDelete(ids: [ID]!): CategoryBulkDelete
  categoryUpdate(id: ID!, input: CategoryInput!): CategoryUpdate
  categoryTranslate(id: ID!, input: TranslationInput!, languageCode: LanguageCodeEnum!): CategoryTranslate
  collectionAddProducts(collectionId: ID!, products: [ID]!): CollectionAddProducts
  collectionCreate(input: CollectionCreateInput!): CollectionCreate
  collectionDelete(id: ID!): CollectionDelete
  collectionReorderProducts(collectionId: ID!, moves: [MoveProductInput]!): CollectionReorderProducts
  collectionBulkDelete(ids: [ID]!): CollectionBulkDelete
  collectionRemoveProducts(collectionId: ID!, products: [ID]!): CollectionRemoveProducts
  collectionUpdate(id: ID!, input: CollectionInput!): CollectionUpdate
  collectionTranslate(id: ID!, input: TranslationInput!, languageCode: LanguageCodeEnum!): CollectionTranslate
  collectionChannelListingUpdate(id: ID!, input: CollectionChannelListingUpdateInput!): CollectionChannelListingUpdate
  productCreate(input: ProductCreateInput!): ProductCreate
  productDelete(id: ID!): ProductDelete
  productBulkDelete(ids: [ID]!): ProductBulkDelete
  productUpdate(id: ID!, input: ProductInput!): ProductUpdate
  productTranslate(id: ID!, input: TranslationInput!, languageCode: LanguageCodeEnum!): ProductTranslate
  productChannelListingUpdate(id: ID!, input: ProductChannelListingUpdateInput!): ProductChannelListingUpdate
  productMediaCreate(input: ProductMediaCreateInput!): ProductMediaCreate
  productVariantReorder(moves: [ReorderInput]!, productId: ID!): ProductVariantReorder
  productMediaDelete(id: ID!): ProductMediaDelete
  productMediaBulkDelete(ids: [ID]!): ProductMediaBulkDelete
  productMediaReorder(mediaIds: [ID]!, productId: ID!): ProductMediaReorder
  productMediaUpdate(id: ID!, input: ProductMediaUpdateInput!): ProductMediaUpdate
  productTypeCreate(input: ProductTypeInput!): ProductTypeCreate
  productTypeDelete(id: ID!): ProductTypeDelete
  productTypeBulkDelete(ids: [ID]!): ProductTypeBulkDelete
  productTypeUpdate(id: ID!, input: ProductTypeInput!): ProductTypeUpdate
  productTypeReorderAttributes(moves: [ReorderInput]!, productTypeId: ID!, type: ProductAttributeType!): ProductTypeReorderAttributes
  productReorderAttributeValues(attributeId: ID!, moves: [ReorderInput]!, productId: ID!): ProductReorderAttributeValues
  digitalContentCreate(input: DigitalContentUploadInput!, variantId: ID!): DigitalContentCreate
  digitalContentDelete(variantId: ID!): DigitalContentDelete
  digitalContentUpdate(input: DigitalContentInput!, variantId: ID!): DigitalContentUpdate
  digitalContentUrlCreate(input: DigitalContentUrlCreateInput!): DigitalContentUrlCreate
  productVariantCreate(input: ProductVariantCreateInput!): ProductVariantCreate
  productVariantDelete(id: ID!): ProductVariantDelete
  productVariantBulkCreate(product: ID!, variants: [ProductVariantBulkCreateInput]!): ProductVariantBulkCreate
  productVariantBulkDelete(ids: [ID]!): ProductVariantBulkDelete
  productVariantStocksCreate(stocks: [StockInput!]!, variantId: ID!): ProductVariantStocksCreate
  productVariantStocksDelete(variantId: ID!, warehouseIds: [ID!]): ProductVariantStocksDelete
  productVariantStocksUpdate(stocks: [StockInput!]!, variantId: ID!): ProductVariantStocksUpdate
  productVariantUpdate(id: ID!, input: ProductVariantInput!): ProductVariantUpdate
  productVariantSetDefault(productId: ID!, variantId: ID!): ProductVariantSetDefault
  productVariantTranslate(id: ID!, input: NameTranslationInput!, languageCode: LanguageCodeEnum!): ProductVariantTranslate
  productVariantChannelListingUpdate(id: ID!, input: [ProductVariantChannelListingAddInput!]!): ProductVariantChannelListingUpdate
  productVariantReorderAttributeValues(attributeId: ID!, moves: [ReorderInput]!, variantId: ID!): ProductVariantReorderAttributeValues
  productVariantPreorderDeactivate(id: ID!): ProductVariantPreorderDeactivate
  variantMediaAssign(mediaId: ID!, variantId: ID!): VariantMediaAssign
  variantMediaUnassign(mediaId: ID!, variantId: ID!): VariantMediaUnassign
  paymentCapture(amount: PositiveDecimal, paymentId: ID!): PaymentCapture
  paymentRefund(amount: PositiveDecimal, paymentId: ID!): PaymentRefund
  paymentVoid(paymentId: ID!): PaymentVoid
  paymentInitialize(channel: String, gateway: String!, paymentData: JSONString): PaymentInitialize
  paymentCheckBalance(input: PaymentCheckBalanceInput!): PaymentCheckBalance
  paymentCreate(id: ID!, payment: PaymentCreateInput!, transaction: TransactionInput): PaymentCreate
  paymentUpdate(id: ID!, payment: PaymentUpdateInput, transaction: TransactionInput): PaymentUpdate
  pageCreate(input: PageCreateInput!): PageCreate
  pageDelete(id: ID!): PageDelete
  pageBulkDelete(ids: [ID]!): PageBulkDelete
  pageBulkPublish(ids: [ID]!, isPublished: Boolean!): PageBulkPublish
  pageUpdate(id: ID!, input: PageInput!): PageUpdate
  pageTranslate(id: ID!, input: PageTranslationInput!, languageCode: LanguageCodeEnum!): PageTranslate
  pageTypeCreate(input: PageTypeCreateInput!): PageTypeCreate
  pageTypeUpdate(id: ID, input: PageTypeUpdateInput!): PageTypeUpdate
  pageTypeDelete(id: ID!): PageTypeDelete
  pageTypeBulkDelete(ids: [ID!]!): PageTypeBulkDelete
  pageAttributeAssign(attributeIds: [ID!]!, pageTypeId: ID!): PageAttributeAssign
  pageAttributeUnassign(attributeIds: [ID!]!, pageTypeId: ID!): PageAttributeUnassign
  pageTypeReorderAttributes(moves: [ReorderInput!]!, pageTypeId: ID!): PageTypeReorderAttributes
  pageReorderAttributeValues(attributeId: ID!, moves: [ReorderInput]!, pageId: ID!): PageReorderAttributeValues
  draftOrderComplete(id: ID!): DraftOrderComplete
  draftOrderCreate(input: DraftOrderCreateInput!): DraftOrderCreate
  draftOrderDelete(id: ID!): DraftOrderDelete
  draftOrderBulkDelete(ids: [ID]!): DraftOrderBulkDelete
  draftOrderLinesBulkDelete(ids: [ID]!): DraftOrderLinesBulkDelete @deprecated(reason: "This field will be removed in Saleor 4.0.")
  draftOrderUpdate(id: ID!, input: DraftOrderInput!): DraftOrderUpdate
  orderAddNote(order: ID!, input: OrderAddNoteInput!): OrderAddNote
  orderCancel(id: ID!): OrderCancel
  orderCapture(amount: PositiveDecimal!, id: ID!): OrderCapture
  orderConfirm(id: ID!): OrderConfirm
  orderFulfill(input: OrderFulfillInput!, order: ID): OrderFulfill
  orderFulfillmentCancel(id: ID!, input: FulfillmentCancelInput): FulfillmentCancel
  orderFulfillmentApprove(allowStockToBeExceeded: Boolean = false, id: ID!, notifyCustomer: Boolean!): FulfillmentApprove
  orderFulfillmentUpdateTracking(id: ID!, input: FulfillmentUpdateTrackingInput!): FulfillmentUpdateTracking
  orderFulfillmentRefundProducts(input: OrderRefundProductsInput!, order: ID!): FulfillmentRefundProducts
  orderFulfillmentReturnProducts(input: OrderReturnProductsInput!, order: ID!): FulfillmentReturnProducts
  orderLinesCreate(id: ID!, input: [OrderLineCreateInput]!): OrderLinesCreate
  orderLineDelete(id: ID!): OrderLineDelete
  orderLineUpdate(id: ID!, input: OrderLineInput!): OrderLineUpdate
  orderDiscountAdd(input: OrderDiscountCommonInput!, orderId: ID!): OrderDiscountAdd
  orderDiscountUpdate(discountId: ID!, input: OrderDiscountCommonInput!): OrderDiscountUpdate
  orderDiscountDelete(discountId: ID!): OrderDiscountDelete
  orderLineDiscountUpdate(input: OrderDiscountCommonInput!, orderLineId: ID!): OrderLineDiscountUpdate
  orderLineDiscountRemove(orderLineId: ID!): OrderLineDiscountRemove
  orderMarkAsPaid(id: ID!, transactionReference: String): OrderMarkAsPaid
  orderRefund(amount: PositiveDecimal!, id: ID!): OrderRefund
  orderUpdate(id: ID!, input: OrderUpdateInput!): OrderUpdate
  orderUpdateShipping(order: ID!, input: OrderUpdateShippingInput!): OrderUpdateShipping
  orderVoid(id: ID!): OrderVoid
  orderBulkCancel(ids: [ID]!): OrderBulkCancel
  deleteMetadata(id: ID!, keys: [String!]!): DeleteMetadata
  deletePrivateMetadata(id: ID!, keys: [String!]!): DeletePrivateMetadata
  updateMetadata(id: ID!, input: [MetadataInput!]!): UpdateMetadata
  updatePrivateMetadata(id: ID!, input: [MetadataInput!]!): UpdatePrivateMetadata
  assignNavigation(menu: ID, navigationType: NavigationType!): AssignNavigation
  menuCreate(input: MenuCreateInput!): MenuCreate
  menuDelete(id: ID!): MenuDelete
  menuBulkDelete(ids: [ID]!): MenuBulkDelete
  menuUpdate(id: ID!, input: MenuInput!): MenuUpdate
  menuItemCreate(input: MenuItemCreateInput!): MenuItemCreate
  menuItemDelete(id: ID!): MenuItemDelete
  menuItemBulkDelete(ids: [ID]!): MenuItemBulkDelete
  menuItemUpdate(id: ID!, input: MenuItemInput!): MenuItemUpdate
  menuItemTranslate(id: ID!, input: NameTranslationInput!, languageCode: LanguageCodeEnum!): MenuItemTranslate
  menuItemMove(menu: ID!, moves: [MenuItemMoveInput]!): MenuItemMove
  invoiceRequest(number: String, orderId: ID!): InvoiceRequest
  invoiceRequestDelete(id: ID!): InvoiceRequestDelete
  invoiceCreate(input: InvoiceCreateInput!, orderId: ID!): InvoiceCreate
  invoiceDelete(id: ID!): InvoiceDelete
  invoiceUpdate(id: ID!, input: UpdateInvoiceInput!): InvoiceUpdate
  invoiceSendNotification(id: ID!): InvoiceSendNotification
  giftCardActivate(id: ID!): GiftCardActivate
  giftCardCreate(input: GiftCardCreateInput!): GiftCardCreate
  giftCardDelete(id: ID!): GiftCardDelete
  giftCardDeactivate(id: ID!): GiftCardDeactivate
  giftCardUpdate(id: ID!, input: GiftCardUpdateInput!): GiftCardUpdate
  giftCardResend(input: GiftCardResendInput!): GiftCardResend
  giftCardAddNote(id: ID!, input: GiftCardAddNoteInput!): GiftCardAddNote
  giftCardBulkCreate(input: GiftCardBulkCreateInput!): GiftCardBulkCreate
  giftCardBulkDelete(ids: [ID]!): GiftCardBulkDelete
  giftCardBulkActivate(ids: [ID]!): GiftCardBulkActivate
  giftCardBulkDeactivate(ids: [ID]!): GiftCardBulkDeactivate
  pluginUpdate(channelId: ID, id: ID!, input: PluginUpdateInput!): PluginUpdate
  externalNotificationTrigger(channel: String!, input: ExternalNotificationTriggerInput!, pluginId: String): ExternalNotificationTrigger
  saleCreate(input: SaleInput!): SaleCreate
  saleDelete(id: ID!): SaleDelete
  saleBulkDelete(ids: [ID]!): SaleBulkDelete
  saleUpdate(id: ID!, input: SaleInput!): SaleUpdate
  saleCataloguesAdd(id: ID!, input: CatalogueInput!): SaleAddCatalogues
  saleCataloguesRemove(id: ID!, input: CatalogueInput!): SaleRemoveCatalogues
  saleTranslate(id: ID!, input: NameTranslationInput!, languageCode: LanguageCodeEnum!): SaleTranslate
  saleChannelListingUpdate(id: ID!, input: SaleChannelListingInput!): SaleChannelListingUpdate
  voucherCreate(input: VoucherInput!): VoucherCreate
  voucherDelete(id: ID!): VoucherDelete
  voucherBulkDelete(ids: [ID]!): VoucherBulkDelete
  voucherUpdate(id: ID!, input: VoucherInput!): VoucherUpdate
  voucherCataloguesAdd(id: ID!, input: CatalogueInput!): VoucherAddCatalogues
  voucherCataloguesRemove(id: ID!, input: CatalogueInput!): VoucherRemoveCatalogues
  voucherTranslate(id: ID!, input: NameTranslationInput!, languageCode: LanguageCodeEnum!): VoucherTranslate
  voucherChannelListingUpdate(id: ID!, input: VoucherChannelListingInput!): VoucherChannelListingUpdate
  exportProducts(input: ExportProductsInput!): ExportProducts
  exportGiftCards(input: ExportGiftCardsInput!): ExportGiftCards
  fileUpload(file: Upload!): FileUpload
  checkoutAddPromoCode(checkoutId: ID, promoCode: String!, token: UUID): CheckoutAddPromoCode
  checkoutBillingAddressUpdate(billingAddress: AddressInput!, checkoutId: ID, token: UUID): CheckoutBillingAddressUpdate
  checkoutComplete(checkoutId: ID, paymentData: JSONString, redirectUrl: String, storeSource: Boolean = false, token: UUID): CheckoutComplete
  checkoutCreate(input: CheckoutCreateInput!): CheckoutCreate
  checkoutCustomerAttach(checkoutId: ID, customerId: ID, token: UUID): CheckoutCustomerAttach
  checkoutCustomerDetach(checkoutId: ID, token: UUID): CheckoutCustomerDetach
  checkoutEmailUpdate(checkoutId: ID, email: String!, token: UUID): CheckoutEmailUpdate
  checkoutLineDelete(checkoutId: ID, lineId: ID, token: UUID): CheckoutLineDelete @deprecated(reason: "DEPRECATED: Will be removed in Saleor 4.0. Use `checkoutLinesDelete` instead.")
  checkoutLinesDelete(linesIds: [ID]!, token: UUID!): CheckoutLinesDelete
  checkoutLinesAdd(checkoutId: ID, lines: [CheckoutLineInput]!, token: UUID): CheckoutLinesAdd
  checkoutLinesUpdate(checkoutId: ID, lines: [CheckoutLineInput]!, token: UUID): CheckoutLinesUpdate
  checkoutRemovePromoCode(checkoutId: ID, promoCode: String, promoCodeId: ID, token: UUID): CheckoutRemovePromoCode
  checkoutPaymentCreate(checkoutId: ID, input: PaymentInput!, token: UUID): CheckoutPaymentCreate
  checkoutShippingAddressUpdate(checkoutId: ID, shippingAddress: AddressInput!, token: UUID): CheckoutShippingAddressUpdate
  checkoutShippingMethodUpdate(checkoutId: ID, shippingMethodId: ID!, token: UUID): CheckoutShippingMethodUpdate @deprecated(reason: "This field will be removed in Saleor 4.0. Use `checkoutDeliveryMethodUpdate` instead.")
  checkoutDeliveryMethodUpdate(deliveryMethodId: ID, token: UUID): CheckoutDeliveryMethodUpdate
  checkoutLanguageCodeUpdate(checkoutId: ID, languageCode: LanguageCodeEnum!, token: UUID): CheckoutLanguageCodeUpdate
  orderFromCheckoutCreate(clearCheckout: Boolean = true, id: ID!): OrderFromCheckoutCreate
  channelCreate(input: ChannelCreateInput!): ChannelCreate
  channelUpdate(id: ID!, input: ChannelUpdateInput!): ChannelUpdate
  channelDelete(id: ID!, input: ChannelDeleteInput): ChannelDelete
  channelActivate(id: ID!): ChannelActivate
  channelDeactivate(id: ID!): ChannelDeactivate
  attributeCreate(input: AttributeCreateInput!): AttributeCreate
  attributeDelete(id: ID!): AttributeDelete
  attributeUpdate(id: ID!, input: AttributeUpdateInput!): AttributeUpdate
  attributeTranslate(id: ID!, input: NameTranslationInput!, languageCode: LanguageCodeEnum!): AttributeTranslate
  attributeBulkDelete(ids: [ID]!): AttributeBulkDelete
  attributeValueBulkDelete(ids: [ID]!): AttributeValueBulkDelete
  attributeValueCreate(attribute: ID!, input: AttributeValueCreateInput!): AttributeValueCreate
  attributeValueDelete(id: ID!): AttributeValueDelete
  attributeValueUpdate(id: ID!, input: AttributeValueUpdateInput!): AttributeValueUpdate
  attributeValueTranslate(id: ID!, input: AttributeValueTranslationInput!, languageCode: LanguageCodeEnum!): AttributeValueTranslate
  attributeReorderValues(attributeId: ID!, moves: [ReorderInput]!): AttributeReorderValues
  appCreate(input: AppInput!): AppCreate
  appUpdate(id: ID!, input: AppInput!): AppUpdate
  appDelete(id: ID!): AppDelete
  appTokenCreate(input: AppTokenInput!): AppTokenCreate
  appTokenDelete(id: ID!): AppTokenDelete
  appTokenVerify(token: String!): AppTokenVerify
  appInstall(input: AppInstallInput!): AppInstall
  appRetryInstall(activateAfterInstallation: Boolean = true, id: ID!): AppRetryInstall
  appDeleteFailedInstallation(id: ID!): AppDeleteFailedInstallation
  appFetchManifest(manifestUrl: String!): AppFetchManifest
  appActivate(id: ID!): AppActivate
  appDeactivate(id: ID!): AppDeactivate
  tokenCreate(email: String!, password: String!): CreateToken
  tokenRefresh(csrfToken: String, refreshToken: String): RefreshToken
  tokenVerify(token: String!): VerifyToken
  tokensDeactivateAll: DeactivateAllUserTokens
  externalAuthenticationUrl(input: JSONString!, pluginId: String!): ExternalAuthenticationUrl
  externalObtainAccessTokens(input: JSONString!, pluginId: String!): ExternalObtainAccessTokens
  externalRefresh(input: JSONString!, pluginId: String!): ExternalRefresh
  externalLogout(input: JSONString!, pluginId: String!): ExternalLogout
  externalVerify(input: JSONString!, pluginId: String!): ExternalVerify
  requestPasswordReset(channel: String, email: String!, redirectUrl: String!): RequestPasswordReset
  confirmAccount(email: String!, token: String!): ConfirmAccount
  setPassword(email: String!, password: String!, token: String!): SetPassword
  passwordChange(newPassword: String!, oldPassword: String!): PasswordChange
  requestEmailChange(channel: String, newEmail: String!, password: String!, redirectUrl: String!): RequestEmailChange
  confirmEmailChange(channel: String, token: String!): ConfirmEmailChange
  accountAddressCreate(input: AddressInput!, type: AddressTypeEnum): AccountAddressCreate
  accountAddressUpdate(id: ID!, input: AddressInput!): AccountAddressUpdate
  accountAddressDelete(id: ID!): AccountAddressDelete
  accountSetDefaultAddress(id: ID!, type: AddressTypeEnum!): AccountSetDefaultAddress
  accountRegister(input: AccountRegisterInput!): AccountRegister
  accountUpdate(input: AccountInput!): AccountUpdate
  accountRequestDeletion(channel: String, redirectUrl: String!): AccountRequestDeletion
  accountDelete(token: String!): AccountDelete
  addressCreate(input: AddressInput!, userId: ID!): AddressCreate
  addressUpdate(id: ID!, input: AddressInput!): AddressUpdate
  addressDelete(id: ID!): AddressDelete
  addressSetDefault(addressId: ID!, type: AddressTypeEnum!, userId: ID!): AddressSetDefault
  customerCreate(input: UserCreateInput!): CustomerCreate
  customerUpdate(id: ID!, input: CustomerInput!): CustomerUpdate
  customerDelete(id: ID!): CustomerDelete
  customerBulkDelete(ids: [ID]!): CustomerBulkDelete
  staffCreate(input: StaffCreateInput!): StaffCreate
  staffUpdate(id: ID!, input: StaffUpdateInput!): StaffUpdate
  staffDelete(id: ID!): StaffDelete
  staffBulkDelete(ids: [ID]!): StaffBulkDelete
  userAvatarUpdate(image: Upload!): UserAvatarUpdate
  userAvatarDelete: UserAvatarDelete
  userBulkSetActive(ids: [ID]!, isActive: Boolean!): UserBulkSetActive
  permissionGroupCreate(input: PermissionGroupCreateInput!): PermissionGroupCreate
  permissionGroupUpdate(id: ID!, input: PermissionGroupUpdateInput!): PermissionGroupUpdate
  permissionGroupDelete(id: ID!): PermissionGroupDelete
}
>>>>>>> 1ec2b84e

  """Payment method name."""
  method: String!

  """Slug of a channel for which the data should be returned."""
  channel: String!

  """Information about card."""
  card: CardInput!
}

input CardInput {
  """
  Payment method nonce, a token returned by the appropriate provider's SDK.
  """
  code: String!

  """Card security code."""
  cvc: String

  """Information about currency and amount."""
  money: MoneyInput!
}

input MoneyInput {
  """Currency code."""
  currency: String!

  """Amount of money."""
  amount: PositiveDecimal!
}

"""Creates a new page."""
type PageCreate {
  pageErrors: [PageError!]! @deprecated(reason: "This field will be removed in Saleor 4.0. Use `errors` field instead.")
  errors: [PageError!]!
  page: Page
}

type PageError {
  """
  Name of a field that caused the error. A value of `null` indicates that the error isn't associated with a particular field.
  """
  field: String

  """The error message."""
  message: String

  """The error code."""
  code: PageErrorCode!

  """List of attributes IDs which causes the error."""
  attributes: [ID!]

  """List of attribute values IDs which causes the error."""
  values: [ID!]
}

"""An enumeration."""
enum PageErrorCode {
  GRAPHQL_ERROR
  INVALID
  NOT_FOUND
  REQUIRED
  UNIQUE
  DUPLICATED_INPUT_ITEM
  ATTRIBUTE_ALREADY_ASSIGNED
}

input PageCreateInput {
  """Page internal name."""
  slug: String

  """Page title."""
  title: String

  """Page content in JSON format."""
  content: JSONString

  """List of attributes."""
  attributes: [AttributeValueInput!]

  """Determines if page is visible in the storefront."""
  isPublished: Boolean

  """Publication date. ISO 8601 standard."""
  publicationDate: String

  """Search engine optimization fields."""
  seo: SeoInput

  """ID of the page type that page belongs to."""
  pageType: ID!
}

"""Deletes a page."""
type PageDelete {
  pageErrors: [PageError!]! @deprecated(reason: "This field will be removed in Saleor 4.0. Use `errors` field instead.")
  errors: [PageError!]!
  page: Page
}

"""Deletes pages."""
type PageBulkDelete {
  """Returns how many objects were affected."""
  count: Int!
  pageErrors: [PageError!]! @deprecated(reason: "This field will be removed in Saleor 4.0. Use `errors` field instead.")
  errors: [PageError!]!
}

"""Publish pages."""
type PageBulkPublish {
  """Returns how many objects were affected."""
  count: Int!
  pageErrors: [PageError!]! @deprecated(reason: "This field will be removed in Saleor 4.0. Use `errors` field instead.")
  errors: [PageError!]!
}

"""Updates an existing page."""
type PageUpdate {
  pageErrors: [PageError!]! @deprecated(reason: "This field will be removed in Saleor 4.0. Use `errors` field instead.")
  errors: [PageError!]!
  page: Page
}

input PageInput {
  """Page internal name."""
  slug: String

  """Page title."""
  title: String

  """Page content in JSON format."""
  content: JSONString

  """List of attributes."""
  attributes: [AttributeValueInput!]

  """Determines if page is visible in the storefront."""
  isPublished: Boolean

  """Publication date. ISO 8601 standard."""
  publicationDate: String

  """Search engine optimization fields."""
  seo: SeoInput
}

<<<<<<< HEAD
"""Creates/updates translations for a page."""
type PageTranslate {
  translationErrors: [TranslationError!]! @deprecated(reason: "This field will be removed in Saleor 4.0. Use `errors` field instead.")
  errors: [TranslationError!]!
  page: PageTranslatableContent
=======
type OrderEvent implements Node {
  id: ID!
  date: DateTime
  type: OrderEventsEnum
  user: User
  app: App
  message: String
  email: String
  emailType: OrderEventsEmailsEnum
  amount: Float
  paymentId: String
  paymentGateway: String
  quantity: Int
  composedId: String
  orderNumber: String
  invoiceNumber: String
  oversoldItems: [String]
  lines: [OrderEventOrderLineObject]
  fulfilledItems: [FulfillmentLine]
  warehouse: Warehouse
  transactionReference: String
  shippingCostsIncluded: Boolean
  relatedOrder: Order
  discount: OrderEventDiscountObject
  status: TransactionStatus
  reference: String
>>>>>>> 1ec2b84e
}

input PageTranslationInput {
  seoTitle: String
  seoDescription: String
  title: String
  content: JSONString
}

"""Create a new page type."""
type PageTypeCreate {
  pageErrors: [PageError!]! @deprecated(reason: "This field will be removed in Saleor 4.0. Use `errors` field instead.")
  errors: [PageError!]!
  pageType: PageType
}

input PageTypeCreateInput {
  """Name of the page type."""
  name: String

  """Page type slug."""
  slug: String

  """List of attribute IDs to be assigned to the page type."""
  addAttributes: [ID!]
}

"""Update page type."""
type PageTypeUpdate {
  pageErrors: [PageError!]! @deprecated(reason: "This field will be removed in Saleor 4.0. Use `errors` field instead.")
  errors: [PageError!]!
  pageType: PageType
}

input PageTypeUpdateInput {
  """Name of the page type."""
  name: String

  """Page type slug."""
  slug: String

  """List of attribute IDs to be assigned to the page type."""
  addAttributes: [ID!]

  """List of attribute IDs to be assigned to the page type."""
  removeAttributes: [ID!]
}

"""Delete a page type."""
type PageTypeDelete {
  pageErrors: [PageError!]! @deprecated(reason: "This field will be removed in Saleor 4.0. Use `errors` field instead.")
  errors: [PageError!]!
  pageType: PageType
}

"""Delete page types."""
type PageTypeBulkDelete {
  """Returns how many objects were affected."""
  count: Int!
  pageErrors: [PageError!]! @deprecated(reason: "This field will be removed in Saleor 4.0. Use `errors` field instead.")
  errors: [PageError!]!
}

"""Assign attributes to a given page type."""
type PageAttributeAssign {
  """The updated page type."""
  pageType: PageType
  pageErrors: [PageError!]! @deprecated(reason: "This field will be removed in Saleor 4.0. Use `errors` field instead.")
  errors: [PageError!]!
}

"""Unassign attributes from a given page type."""
type PageAttributeUnassign {
  """The updated page type."""
  pageType: PageType
  pageErrors: [PageError!]! @deprecated(reason: "This field will be removed in Saleor 4.0. Use `errors` field instead.")
  errors: [PageError!]!
}

"""Reorder the attributes of a page type."""
type PageTypeReorderAttributes {
  """Page type from which attributes are reordered."""
  pageType: PageType
  pageErrors: [PageError!]! @deprecated(reason: "This field will be removed in Saleor 4.0. Use `errors` field instead.")
  errors: [PageError!]!
}

"""Reorder page attribute values."""
type PageReorderAttributeValues {
  """Page from which attribute values are reordered."""
  page: Page
  pageErrors: [PageError!]! @deprecated(reason: "This field will be removed in Saleor 4.0. Use `errors` field instead.")
  errors: [PageError!]!
}

"""Completes creating an order."""
type DraftOrderComplete {
  """Completed order."""
  order: Order
  orderErrors: [OrderError!]! @deprecated(reason: "This field will be removed in Saleor 4.0. Use `errors` field instead.")
  errors: [OrderError!]!
}

"""Creates a new draft order."""
type DraftOrderCreate {
  orderErrors: [OrderError!]! @deprecated(reason: "This field will be removed in Saleor 4.0. Use `errors` field instead.")
  errors: [OrderError!]!
  order: Order
}

input DraftOrderCreateInput {
  """Billing address of the customer."""
  billingAddress: AddressInput

  """Customer associated with the draft order."""
  user: ID

  """Email address of the customer."""
  userEmail: String

  """Discount amount for the order."""
  discount: PositiveDecimal

  """Shipping address of the customer."""
  shippingAddress: AddressInput

  """ID of a selected shipping method."""
  shippingMethod: ID

  """ID of the voucher associated with the order."""
  voucher: ID

  """A note from a customer. Visible by customers in the order summary."""
  customerNote: String

  """ID of the channel associated with the order."""
  channelId: ID

  """
  URL of a view where users should be redirected to see the order details. URL in RFC 1808 format.
  """
  redirectUrl: String

  """Variant line input consisting of variant ID and quantity of products."""
  lines: [OrderLineCreateInput]
}

input OrderLineCreateInput {
  """Number of variant items ordered."""
  quantity: Int!

  """Product variant ID."""
  variantId: ID!
}

"""Deletes a draft order."""
type DraftOrderDelete {
  orderErrors: [OrderError!]! @deprecated(reason: "This field will be removed in Saleor 4.0. Use `errors` field instead.")
  errors: [OrderError!]!
  order: Order
}

"""Deletes draft orders."""
type DraftOrderBulkDelete {
  """Returns how many objects were affected."""
  count: Int!
  orderErrors: [OrderError!]! @deprecated(reason: "This field will be removed in Saleor 4.0. Use `errors` field instead.")
  errors: [OrderError!]!
}

"""Deletes order lines."""
type DraftOrderLinesBulkDelete {
  """Returns how many objects were affected."""
  count: Int!
  orderErrors: [OrderError!]! @deprecated(reason: "This field will be removed in Saleor 4.0. Use `errors` field instead.")
  errors: [OrderError!]!
}

"""Updates a draft order."""
type DraftOrderUpdate {
  orderErrors: [OrderError!]! @deprecated(reason: "This field will be removed in Saleor 4.0. Use `errors` field instead.")
  errors: [OrderError!]!
  order: Order
}

input DraftOrderInput {
  """Billing address of the customer."""
  billingAddress: AddressInput

  """Customer associated with the draft order."""
  user: ID

  """Email address of the customer."""
  userEmail: String

  """Discount amount for the order."""
  discount: PositiveDecimal

  """Shipping address of the customer."""
  shippingAddress: AddressInput

  """ID of a selected shipping method."""
  shippingMethod: ID

  """ID of the voucher associated with the order."""
  voucher: ID

  """A note from a customer. Visible by customers in the order summary."""
  customerNote: String

  """ID of the channel associated with the order."""
  channelId: ID

  """
  URL of a view where users should be redirected to see the order details. URL in RFC 1808 format.
  """
  redirectUrl: String
}

"""Adds note to the order."""
type OrderAddNote {
  """Order with the note added."""
  order: Order

  """Order note created."""
  event: OrderEvent
  orderErrors: [OrderError!]! @deprecated(reason: "This field will be removed in Saleor 4.0. Use `errors` field instead.")
  errors: [OrderError!]!
}

input OrderAddNoteInput {
  """Note message."""
  message: String!
}

"""Cancel an order."""
type OrderCancel {
  """Canceled order."""
  order: Order
  orderErrors: [OrderError!]! @deprecated(reason: "This field will be removed in Saleor 4.0. Use `errors` field instead.")
  errors: [OrderError!]!
}

"""Capture an order."""
type OrderCapture {
  """Captured order."""
  order: Order
  orderErrors: [OrderError!]! @deprecated(reason: "This field will be removed in Saleor 4.0. Use `errors` field instead.")
  errors: [OrderError!]!
}

"""Confirms an unconfirmed order by changing status to unfulfilled."""
type OrderConfirm {
  order: Order
  orderErrors: [OrderError!]! @deprecated(reason: "This field will be removed in Saleor 4.0. Use `errors` field instead.")
  errors: [OrderError!]!
}

"""Creates new fulfillments for an order."""
type OrderFulfill {
  """List of created fulfillments."""
  fulfillments: [Fulfillment]

  """Fulfilled order."""
  order: Order
  orderErrors: [OrderError!]! @deprecated(reason: "This field will be removed in Saleor 4.0. Use `errors` field instead.")
  errors: [OrderError!]!
}

input OrderFulfillInput {
  """List of items informing how to fulfill the order."""
  lines: [OrderFulfillLineInput!]!

  """If true, send an email notification to the customer."""
  notifyCustomer: Boolean

  """If true, then allow proceed fulfillment when stock is exceeded."""
  allowStockToBeExceeded: Boolean = false
}

input OrderFulfillLineInput {
  """The ID of the order line."""
  orderLineId: ID

  """List of stock items to create."""
  stocks: [OrderFulfillStockInput!]!
}

input OrderFulfillStockInput {
  """The number of line items to be fulfilled from given warehouse."""
  quantity: Int!

  """ID of the warehouse from which the item will be fulfilled."""
  warehouse: ID!
}

"""Cancels existing fulfillment and optionally restocks items."""
type FulfillmentCancel {
  """A canceled fulfillment."""
  fulfillment: Fulfillment

  """Order which fulfillment was cancelled."""
  order: Order
  orderErrors: [OrderError!]! @deprecated(reason: "This field will be removed in Saleor 4.0. Use `errors` field instead.")
  errors: [OrderError!]!
}

input FulfillmentCancelInput {
  """
  ID of a warehouse where items will be restocked. Optional when fulfillment is in WAITING_FOR_APPROVAL state.
  """
  warehouseId: ID
}

"""New in Saleor 3.1. Approve existing fulfillment."""
type FulfillmentApprove {
  """An approved fulfillment."""
  fulfillment: Fulfillment

  """Order which fulfillment was approved."""
  order: Order
  orderErrors: [OrderError!]! @deprecated(reason: "This field will be removed in Saleor 4.0. Use `errors` field instead.")
  errors: [OrderError!]!
}

"""Updates a fulfillment for an order."""
type FulfillmentUpdateTracking {
  """A fulfillment with updated tracking."""
  fulfillment: Fulfillment

  """Order for which fulfillment was updated."""
  order: Order
  orderErrors: [OrderError!]! @deprecated(reason: "This field will be removed in Saleor 4.0. Use `errors` field instead.")
  errors: [OrderError!]!
}

input FulfillmentUpdateTrackingInput {
  """Fulfillment tracking number."""
  trackingNumber: String

  """If true, send an email notification to the customer."""
  notifyCustomer: Boolean = false
}

"""Refund products."""
type FulfillmentRefundProducts {
  """A refunded fulfillment."""
  fulfillment: Fulfillment

  """Order which fulfillment was refunded."""
  order: Order
  orderErrors: [OrderError!]! @deprecated(reason: "This field will be removed in Saleor 4.0. Use `errors` field instead.")
  errors: [OrderError!]!
}

input OrderRefundProductsInput {
  """List of unfulfilled lines to refund."""
  orderLines: [OrderRefundLineInput!]

  """List of fulfilled lines to refund."""
  fulfillmentLines: [OrderRefundFulfillmentLineInput!]

  """The total amount of refund when the value is provided manually."""
  amountToRefund: PositiveDecimal

  """
  If true, Saleor will refund shipping costs. If amountToRefund is providedincludeShippingCosts will be ignored.
  """
  includeShippingCosts: Boolean = false
}

input OrderRefundLineInput {
  """The ID of the order line to refund."""
  orderLineId: ID!

  """The number of items to be refunded."""
  quantity: Int!
}

input OrderRefundFulfillmentLineInput {
  """The ID of the fulfillment line to refund."""
  fulfillmentLineId: ID!

  """The number of items to be refunded."""
  quantity: Int!
}

"""Return products."""
type FulfillmentReturnProducts {
  """A return fulfillment."""
  returnFulfillment: Fulfillment

  """A replace fulfillment."""
  replaceFulfillment: Fulfillment

  """Order which fulfillment was returned."""
  order: Order

  """A draft order which was created for products with replace flag."""
  replaceOrder: Order
  orderErrors: [OrderError!]! @deprecated(reason: "This field will be removed in Saleor 4.0. Use `errors` field instead.")
  errors: [OrderError!]!
}

input OrderReturnProductsInput {
  """List of unfulfilled lines to return."""
  orderLines: [OrderReturnLineInput!]

  """List of fulfilled lines to return."""
  fulfillmentLines: [OrderReturnFulfillmentLineInput!]

  """The total amount of refund when the value is provided manually."""
  amountToRefund: PositiveDecimal

  """
  If true, Saleor will refund shipping costs. If amountToRefund is providedincludeShippingCosts will be ignored.
  """
  includeShippingCosts: Boolean = false

  """If true, Saleor will call refund action for all lines."""
  refund: Boolean = false
}

input OrderReturnLineInput {
  """The ID of the order line to return."""
  orderLineId: ID!

  """The number of items to be returned."""
  quantity: Int!

  """Determines, if the line should be added to replace order."""
  replace: Boolean = false
}

input OrderReturnFulfillmentLineInput {
  """The ID of the fulfillment line to return."""
  fulfillmentLineId: ID!

  """The number of items to be returned."""
  quantity: Int!

  """Determines, if the line should be added to replace order."""
  replace: Boolean = false
}

"""Create order lines for an order."""
type OrderLinesCreate {
  """Related order."""
  order: Order

  """List of added order lines."""
  orderLines: [OrderLine!]
  orderErrors: [OrderError!]! @deprecated(reason: "This field will be removed in Saleor 4.0. Use `errors` field instead.")
  errors: [OrderError!]!
}

"""Deletes an order line from an order."""
type OrderLineDelete {
  """A related order."""
  order: Order

  """An order line that was deleted."""
  orderLine: OrderLine
  orderErrors: [OrderError!]! @deprecated(reason: "This field will be removed in Saleor 4.0. Use `errors` field instead.")
  errors: [OrderError!]!
}

"""Updates an order line of an order."""
type OrderLineUpdate {
  """Related order."""
  order: Order
  orderErrors: [OrderError!]! @deprecated(reason: "This field will be removed in Saleor 4.0. Use `errors` field instead.")
  errors: [OrderError!]!
  orderLine: OrderLine
}

input OrderLineInput {
  """Number of variant items ordered."""
  quantity: Int!
}

"""Adds discount to the order."""
type OrderDiscountAdd {
  """Order which has been discounted."""
  order: Order
  orderErrors: [OrderError!]! @deprecated(reason: "This field will be removed in Saleor 4.0. Use `errors` field instead.")
  errors: [OrderError!]!
}

input OrderDiscountCommonInput {
  """Type of the discount: fixed or percent"""
  valueType: DiscountValueTypeEnum!

  """Value of the discount. Can store fixed value or percent value"""
  value: PositiveDecimal!

  """Explanation for the applied discount."""
  reason: String
}

"""Update discount for the order."""
type OrderDiscountUpdate {
  """Order which has been discounted."""
  order: Order
  orderErrors: [OrderError!]! @deprecated(reason: "This field will be removed in Saleor 4.0. Use `errors` field instead.")
  errors: [OrderError!]!
}

"""Remove discount from the order."""
type OrderDiscountDelete {
  """Order which has removed discount."""
  order: Order
  orderErrors: [OrderError!]! @deprecated(reason: "This field will be removed in Saleor 4.0. Use `errors` field instead.")
  errors: [OrderError!]!
}

"""Update discount for the order line."""
type OrderLineDiscountUpdate {
  """Order line which has been discounted."""
  orderLine: OrderLine

  """Order which is related to the discounted line."""
  order: Order
  orderErrors: [OrderError!]! @deprecated(reason: "This field will be removed in Saleor 4.0. Use `errors` field instead.")
  errors: [OrderError!]!
}

"""Remove discount applied to the order line."""
type OrderLineDiscountRemove {
  """Order line which has removed discount."""
  orderLine: OrderLine

  """Order which is related to line which has removed discount."""
  order: Order
  orderErrors: [OrderError!]! @deprecated(reason: "This field will be removed in Saleor 4.0. Use `errors` field instead.")
  errors: [OrderError!]!
}

"""Mark order as manually paid."""
type OrderMarkAsPaid {
  """Order marked as paid."""
  order: Order
  orderErrors: [OrderError!]! @deprecated(reason: "This field will be removed in Saleor 4.0. Use `errors` field instead.")
  errors: [OrderError!]!
}

"""Refund an order."""
type OrderRefund {
  """A refunded order."""
  order: Order
  orderErrors: [OrderError!]! @deprecated(reason: "This field will be removed in Saleor 4.0. Use `errors` field instead.")
  errors: [OrderError!]!
}

"""Updates an order."""
type OrderUpdate {
  orderErrors: [OrderError!]! @deprecated(reason: "This field will be removed in Saleor 4.0. Use `errors` field instead.")
  errors: [OrderError!]!
  order: Order
}

input OrderUpdateInput {
  """Billing address of the customer."""
  billingAddress: AddressInput

  """Email address of the customer."""
  userEmail: String

  """Shipping address of the customer."""
  shippingAddress: AddressInput
}

"""
Updates a shipping method of the order. Requires shipping method ID to update, when null is passed then currently assigned shipping method is removed.
"""
type OrderUpdateShipping {
  """Order with updated shipping method."""
  order: Order
  orderErrors: [OrderError!]! @deprecated(reason: "This field will be removed in Saleor 4.0. Use `errors` field instead.")
  errors: [OrderError!]!
}

input OrderUpdateShippingInput {
  """
  ID of the selected shipping method, pass null to remove currently assigned shipping method.
  """
  shippingMethod: ID
}

"""Void an order."""
type OrderVoid {
  """A voided order."""
  order: Order
  orderErrors: [OrderError!]! @deprecated(reason: "This field will be removed in Saleor 4.0. Use `errors` field instead.")
  errors: [OrderError!]!
}

"""Cancels orders."""
type OrderBulkCancel {
  """Returns how many objects were affected."""
  count: Int!
  orderErrors: [OrderError!]! @deprecated(reason: "This field will be removed in Saleor 4.0. Use `errors` field instead.")
  errors: [OrderError!]!
}

"""Delete metadata of an object."""
type DeleteMetadata {
  metadataErrors: [MetadataError!]! @deprecated(reason: "This field will be removed in Saleor 4.0. Use `errors` field instead.")
  errors: [MetadataError!]!
  item: ObjectWithMetadata
}

<<<<<<< HEAD
type MetadataError {
  """
  Name of a field that caused the error. A value of `null` indicates that the error isn't associated with a particular field.
  """
  field: String

  """The error message."""
  message: String

  """The error code."""
  code: MetadataErrorCode!
=======
type Payment implements Node & ObjectWithMetadata {
  id: ID!
  privateMetadata: [MetadataItem]!
  metadata: [MetadataItem]!
  checkout: Checkout
  order: Order
  actions: [PaymentActionEnum!]!
  total: Money
  authorizedAmount: Money!
  refundedAmount: Money!
  voidedAmount: Money!
  capturedAmount: Money!
  gateway: String! @deprecated(reason: "This field will be removed in Saleor 4.0. Use new checkout flow.")
  isActive: Boolean! @deprecated(reason: "This field will be removed in Saleor 4.0. Use new checkout flow.")
  created: DateTime!
  modified: DateTime!
  token: String! @deprecated(reason: "This field will be removed in Saleor 4.0. Use new checkout flow.")
  paymentMethodType: String! @deprecated(reason: "This field will be removed in Saleor 4.0. Use new checkout flow.")
  customerIpAddress: String @deprecated(reason: "This field will be removed in Saleor 4.0. Use new checkout flow.")
  chargeStatus: PaymentChargeStatusEnum! @deprecated(reason: "This field will be removed in Saleor 4.0. Use new checkout flow.")
  transactions: [Transaction] @deprecated(reason: "This field will be removed in Saleor 4.0. Use new checkout flow.")
  availableCaptureAmount: Money @deprecated(reason: "This field will be removed in Saleor 4.0. Use new checkout flow.")
  availableRefundAmount: Money @deprecated(reason: "This field will be removed in Saleor 4.0. Use new checkout flow.")
  creditCard: CreditCard @deprecated(reason: "This field will be removed in Saleor 4.0. Use new checkout flow.")
  status: String!
  type: String!
  reference: String!
}

enum PaymentActionEnum {
  CAPTURE
  REFUND
  VOID
  MARK_AS_PAID
>>>>>>> 1ec2b84e
}

"""An enumeration."""
enum MetadataErrorCode {
  GRAPHQL_ERROR
  INVALID
  NOT_FOUND
  REQUIRED
  NOT_UPDATED
}

"""Delete object's private metadata."""
type DeletePrivateMetadata {
  metadataErrors: [MetadataError!]! @deprecated(reason: "This field will be removed in Saleor 4.0. Use `errors` field instead.")
  errors: [MetadataError!]!
  item: ObjectWithMetadata
}

"""Updates metadata of an object."""
type UpdateMetadata {
  metadataErrors: [MetadataError!]! @deprecated(reason: "This field will be removed in Saleor 4.0. Use `errors` field instead.")
  errors: [MetadataError!]!
  item: ObjectWithMetadata
}

input MetadataInput {
  """Key of a metadata item."""
  key: String!

  """Value of a metadata item."""
  value: String!
}

"""Updates private metadata of an object."""
type UpdatePrivateMetadata {
  metadataErrors: [MetadataError!]! @deprecated(reason: "This field will be removed in Saleor 4.0. Use `errors` field instead.")
  errors: [MetadataError!]!
  item: ObjectWithMetadata
}

"""Assigns storefront's navigation menus."""
type AssignNavigation {
  """Assigned navigation menu."""
  menu: Menu
  menuErrors: [MenuError!]! @deprecated(reason: "This field will be removed in Saleor 4.0. Use `errors` field instead.")
  errors: [MenuError!]!
}

<<<<<<< HEAD
type MenuError {
  """
  Name of a field that caused the error. A value of `null` indicates that the error isn't associated with a particular field.
  """
=======
type PaymentCreate {
  payment: Payment
  errors: [PaymentCreateError!]!
}

type PaymentCreateError {
  field: String
  message: String
  code: PaymentCreateErrorCode!
}

enum PaymentCreateErrorCode {
  INVALID
  GRAPHQL_ERROR
  NOT_FOUND
  INCORRECT_CURRENCY
  METADATA_KEY_REQUIRED
}

input PaymentCreateInput {
  status: String!
  type: String!
  reference: String
  availableActions: [PaymentActionEnum!]
  amountAuthorized: MoneyInput
  amountCaptured: MoneyInput
  amountRefunded: MoneyInput
  amountVoided: MoneyInput
  metadata: [MetadataInput!]
  privateMetadata: [MetadataInput!]
}

type PaymentError {
>>>>>>> 1ec2b84e
  field: String

  """The error message."""
  message: String

  """The error code."""
  code: MenuErrorCode!
}

"""An enumeration."""
enum MenuErrorCode {
  CANNOT_ASSIGN_NODE
  GRAPHQL_ERROR
  INVALID
  INVALID_MENU_ITEM
  NO_MENU_ITEM_PROVIDED
  NOT_FOUND
  REQUIRED
  TOO_MANY_MENU_ITEMS
  UNIQUE
}

enum NavigationType {
  """Main storefront navigation."""
  MAIN

  """Secondary storefront navigation."""
  SECONDARY
}

"""Creates a new Menu."""
type MenuCreate {
  menuErrors: [MenuError!]! @deprecated(reason: "This field will be removed in Saleor 4.0. Use `errors` field instead.")
  errors: [MenuError!]!
  menu: Menu
}

input MenuCreateInput {
  """Name of the menu."""
  name: String!

  """Slug of the menu. Will be generated if not provided."""
  slug: String

  """List of menu items."""
  items: [MenuItemInput]
}

input MenuItemInput {
  """Name of the menu item."""
  name: String

  """URL of the pointed item."""
  url: String

  """Category to which item points."""
  category: ID

  """Collection to which item points."""
  collection: ID

  """Page to which item points."""
  page: ID
}

"""Deletes a menu."""
type MenuDelete {
  menuErrors: [MenuError!]! @deprecated(reason: "This field will be removed in Saleor 4.0. Use `errors` field instead.")
  errors: [MenuError!]!
  menu: Menu
}

"""Deletes menus."""
type MenuBulkDelete {
  """Returns how many objects were affected."""
  count: Int!
  menuErrors: [MenuError!]! @deprecated(reason: "This field will be removed in Saleor 4.0. Use `errors` field instead.")
  errors: [MenuError!]!
}

"""Updates a menu."""
type MenuUpdate {
  menuErrors: [MenuError!]! @deprecated(reason: "This field will be removed in Saleor 4.0. Use `errors` field instead.")
  errors: [MenuError!]!
  menu: Menu
}

input MenuInput {
  """Name of the menu."""
  name: String

  """Slug of the menu."""
  slug: String
}

"""Creates a new menu item."""
type MenuItemCreate {
  menuErrors: [MenuError!]! @deprecated(reason: "This field will be removed in Saleor 4.0. Use `errors` field instead.")
  errors: [MenuError!]!
  menuItem: MenuItem
}

input MenuItemCreateInput {
  """Name of the menu item."""
  name: String!

  """URL of the pointed item."""
  url: String

  """Category to which item points."""
  category: ID

  """Collection to which item points."""
  collection: ID

  """Page to which item points."""
  page: ID

  """Menu to which item belongs."""
  menu: ID!

  """ID of the parent menu. If empty, menu will be top level menu."""
  parent: ID
}

"""Deletes a menu item."""
type MenuItemDelete {
  menuErrors: [MenuError!]! @deprecated(reason: "This field will be removed in Saleor 4.0. Use `errors` field instead.")
  errors: [MenuError!]!
  menuItem: MenuItem
}

<<<<<<< HEAD
"""Deletes menu items."""
type MenuItemBulkDelete {
  """Returns how many objects were affected."""
  count: Int!
  menuErrors: [MenuError!]! @deprecated(reason: "This field will be removed in Saleor 4.0. Use `errors` field instead.")
  errors: [MenuError!]!
=======
type PaymentUpdate {
  payment: Payment
  errors: [PaymentUpdateError!]!
}

type PaymentUpdateError {
  field: String
  message: String
  code: PaymentUpdateErrorCode!
}

enum PaymentUpdateErrorCode {
  INVALID
  GRAPHQL_ERROR
  NOT_FOUND
  INCORRECT_CURRENCY
  METADATA_KEY_REQUIRED
}

input PaymentUpdateInput {
  status: String
  type: String
  reference: String
  availableActions: [PaymentActionEnum!]
  amountAuthorized: MoneyInput
  amountCaptured: MoneyInput
  amountRefunded: MoneyInput
  amountVoided: MoneyInput
  metadata: [MetadataInput!]
  privateMetadata: [MetadataInput!]
}

type PaymentVoid {
  payment: Payment
  paymentErrors: [PaymentError!]! @deprecated(reason: "This field will be removed in Saleor 4.0. Use `errors` field instead.")
  errors: [PaymentError!]!
>>>>>>> 1ec2b84e
}

"""Updates a menu item."""
type MenuItemUpdate {
  menuErrors: [MenuError!]! @deprecated(reason: "This field will be removed in Saleor 4.0. Use `errors` field instead.")
  errors: [MenuError!]!
  menuItem: MenuItem
}

"""Creates/updates translations for a menu item."""
type MenuItemTranslate {
  translationErrors: [TranslationError!]! @deprecated(reason: "This field will be removed in Saleor 4.0. Use `errors` field instead.")
  errors: [TranslationError!]!
  menuItem: MenuItem
}

"""Moves items of menus."""
type MenuItemMove {
  """Assigned menu to move within."""
  menu: Menu
  menuErrors: [MenuError!]! @deprecated(reason: "This field will be removed in Saleor 4.0. Use `errors` field instead.")
  errors: [MenuError!]!
}

input MenuItemMoveInput {
  """The menu item ID to move."""
  itemId: ID!

  """ID of the parent menu. If empty, menu will be top level menu."""
  parentId: ID

  """
  The new relative sorting position of the item (from -inf to +inf). 1 moves the item one position forward, -1 moves the item one position backward, 0 leaves the item unchanged.
  """
  sortOrder: Int
}

"""Request an invoice for the order using plugin."""
type InvoiceRequest {
  """Order related to an invoice."""
  order: Order
  invoiceErrors: [InvoiceError!]! @deprecated(reason: "This field will be removed in Saleor 4.0. Use `errors` field instead.")
  errors: [InvoiceError!]!
  invoice: Invoice
}

type InvoiceError {
  """
  Name of a field that caused the error. A value of `null` indicates that the error isn't associated with a particular field.
  """
  field: String

  """The error message."""
  message: String

  """The error code."""
  code: InvoiceErrorCode!
}

"""An enumeration."""
enum InvoiceErrorCode {
  REQUIRED
  NOT_READY
  URL_NOT_SET
  EMAIL_NOT_SET
  NUMBER_NOT_SET
  NOT_FOUND
  INVALID_STATUS
  NO_INVOICE_PLUGIN
}

"""Requests deletion of an invoice."""
type InvoiceRequestDelete {
  invoiceErrors: [InvoiceError!]! @deprecated(reason: "This field will be removed in Saleor 4.0. Use `errors` field instead.")
  errors: [InvoiceError!]!
  invoice: Invoice
}

"""Creates a ready to send invoice."""
type InvoiceCreate {
  invoiceErrors: [InvoiceError!]! @deprecated(reason: "This field will be removed in Saleor 4.0. Use `errors` field instead.")
  errors: [InvoiceError!]!
  invoice: Invoice
}

input InvoiceCreateInput {
  """Invoice number."""
  number: String!

  """URL of an invoice to download."""
  url: String!
}

"""Deletes an invoice."""
type InvoiceDelete {
  invoiceErrors: [InvoiceError!]! @deprecated(reason: "This field will be removed in Saleor 4.0. Use `errors` field instead.")
  errors: [InvoiceError!]!
  invoice: Invoice
}

"""Updates an invoice."""
type InvoiceUpdate {
  invoiceErrors: [InvoiceError!]! @deprecated(reason: "This field will be removed in Saleor 4.0. Use `errors` field instead.")
  errors: [InvoiceError!]!
  invoice: Invoice
}

input UpdateInvoiceInput {
  """Invoice number"""
  number: String

  """URL of an invoice to download."""
  url: String
}

"""Send an invoice notification to the customer."""
type InvoiceSendNotification {
  invoiceErrors: [InvoiceError!]! @deprecated(reason: "This field will be removed in Saleor 4.0. Use `errors` field instead.")
  errors: [InvoiceError!]!
  invoice: Invoice
}

"""Activate a gift card."""
type GiftCardActivate {
  """Activated gift card."""
  giftCard: GiftCard
  giftCardErrors: [GiftCardError!]! @deprecated(reason: "This field will be removed in Saleor 4.0. Use `errors` field instead.")
  errors: [GiftCardError!]!
}

type GiftCardError {
  """
  Name of a field that caused the error. A value of `null` indicates that the error isn't associated with a particular field.
  """
  field: String

  """The error message."""
  message: String

  """The error code."""
  code: GiftCardErrorCode!

  """List of tag values that cause the error."""
  tags: [String!]
}

"""An enumeration."""
enum GiftCardErrorCode {
  ALREADY_EXISTS
  GRAPHQL_ERROR
  INVALID
  NOT_FOUND
  REQUIRED
  UNIQUE
  EXPIRED_GIFT_CARD
  DUPLICATED_INPUT_ITEM
}

"""Creates a new gift card."""
type GiftCardCreate {
  giftCardErrors: [GiftCardError!]! @deprecated(reason: "This field will be removed in Saleor 4.0. Use `errors` field instead.")
  errors: [GiftCardError!]!
  giftCard: GiftCard
}

input GiftCardCreateInput {
  """
  New in Saleor 3.1. The gift card tags to add. Note: this feature is in a preview state and can be subject to changes at later point.
  """
  addTags: [String!]

  """
  New in Saleor 3.1. The gift card expiry date. Note: this feature is in a preview state and can be subject to changes at later point.
  """
  expiryDate: Date

  """
  Start date of the gift card in ISO 8601 format. 
  
  DEPRECATED: this field will be removed in Saleor 4.0.
  """
  startDate: Date

  """
  End date of the gift card in ISO 8601 format. 
  
  DEPRECATED: this field will be removed in Saleor 4.0. Use `expiryDate` from `expirySettings` instead.
  """
  endDate: Date

  """Balance of the gift card."""
  balance: PriceInput!

  """Email of the customer to whom gift card will be sent."""
  userEmail: String

  """
  New in Saleor 3.1. Slug of a channel from which the email should be sent. Note: this feature is in a preview state and can be subject to changes at later point.
  """
  channel: String

  """
  New in Saleor 3.1. Determine if gift card is active. Note: this feature is in a preview state and can be subject to changes at later point.
  """
  isActive: Boolean!

  """
  Code to use the gift card. 
  
  DEPRECATED: this field will be removed in Saleor 4.0. The code is now auto generated.
  """
  code: String

  """
  New in Saleor 3.1. The gift card note from the staff member. Note: this feature is in a preview state and can be subject to changes at later point.
  """
  note: String
}

input PriceInput {
  """Currency code."""
  currency: String!

  """Amount of money."""
  amount: PositiveDecimal!
}

"""
New in Saleor 3.1. Delete gift card. Note: this feature is in a preview state and can be subject to changes at later point.
"""
type GiftCardDelete {
  giftCardErrors: [GiftCardError!]! @deprecated(reason: "This field will be removed in Saleor 4.0. Use `errors` field instead.")
  errors: [GiftCardError!]!
  giftCard: GiftCard
}

"""Deactivate a gift card."""
type GiftCardDeactivate {
  """Deactivated gift card."""
  giftCard: GiftCard
  giftCardErrors: [GiftCardError!]! @deprecated(reason: "This field will be removed in Saleor 4.0. Use `errors` field instead.")
  errors: [GiftCardError!]!
}

"""Update a gift card."""
type GiftCardUpdate {
  giftCardErrors: [GiftCardError!]! @deprecated(reason: "This field will be removed in Saleor 4.0. Use `errors` field instead.")
  errors: [GiftCardError!]!
  giftCard: GiftCard
}

input GiftCardUpdateInput {
  """
  New in Saleor 3.1. The gift card tags to add. Note: this feature is in a preview state and can be subject to changes at later point.
  """
  addTags: [String!]

  """
  New in Saleor 3.1. The gift card expiry date. Note: this feature is in a preview state and can be subject to changes at later point.
  """
  expiryDate: Date

  """
  Start date of the gift card in ISO 8601 format. 
  
  DEPRECATED: this field will be removed in Saleor 4.0.
  """
  startDate: Date

  """
  End date of the gift card in ISO 8601 format. 
  
  DEPRECATED: this field will be removed in Saleor 4.0. Use `expiryDate` from `expirySettings` instead.
  """
  endDate: Date

  """
  New in Saleor 3.1. The gift card tags to remove. Note: this feature is in a preview state and can be subject to changes at later point.
  """
  removeTags: [String!]

  """
  New in Saleor 3.1. The gift card balance amount. Note: this feature is in a preview state and can be subject to changes at later point.
  """
  balanceAmount: PositiveDecimal
}

"""
New in Saleor 3.1. Resend a gift card. Note: this feature is in a preview state and can be subject to changes at later point.
"""
type GiftCardResend {
  """Gift card which has been sent."""
  giftCard: GiftCard
  errors: [GiftCardError!]!
}

input GiftCardResendInput {
  """ID of a gift card to resend."""
  id: ID!

  """Email to which gift card should be send."""
  email: String

  """Slug of a channel from which the email should be sent."""
  channel: String!
}

"""
New in Saleor 3.1. Adds note to the gift card. Note: this feature is in a preview state and can be subject to changes at later point.
"""
type GiftCardAddNote {
  """Gift card with the note added."""
  giftCard: GiftCard

  """Gift card note created."""
  event: GiftCardEvent
  errors: [GiftCardError!]!
}

input GiftCardAddNoteInput {
  """Note message."""
  message: String!
}

"""
New in Saleor 3.1. Create gift cards. Note: this feature is in a preview state and can be subject to changes at later point.
"""
type GiftCardBulkCreate {
  """Returns how many objects were created."""
  count: Int!

  """List of created gift cards."""
  giftCards: [GiftCard!]!
  errors: [GiftCardError!]!
}

input GiftCardBulkCreateInput {
  """The number of cards to issue."""
  count: Int!

  """Balance of the gift card."""
  balance: PriceInput!

  """The gift card tags."""
  tags: [String!]

  """The gift card expiry date."""
  expiryDate: Date

  """Determine if gift card is active."""
  isActive: Boolean!
}

"""
New in Saleor 3.1. Delete gift cards. Note: this feature is in a preview state and can be subject to changes at later point.
"""
type GiftCardBulkDelete {
  """Returns how many objects were affected."""
  count: Int!
  errors: [GiftCardError!]!
}

"""
New in Saleor 3.1. Activate gift cards. Note: this feature is in a preview state and can be subject to changes at later point.
"""
type GiftCardBulkActivate {
  """Returns how many objects were affected."""
  count: Int!
  errors: [GiftCardError!]!
}

"""
New in Saleor 3.1. Deactivate gift cards. Note: this feature is in a preview state and can be subject to changes at later point.
"""
type GiftCardBulkDeactivate {
  """Returns how many objects were affected."""
  count: Int!
  errors: [GiftCardError!]!
}

"""Update plugin configuration."""
type PluginUpdate {
  plugin: Plugin
  pluginsErrors: [PluginError!]! @deprecated(reason: "This field will be removed in Saleor 4.0. Use `errors` field instead.")
  errors: [PluginError!]!
}

type PluginError {
  """
  Name of a field that caused the error. A value of `null` indicates that the error isn't associated with a particular field.
  """
  field: String

  """The error message."""
  message: String

  """The error code."""
  code: PluginErrorCode!
}

"""An enumeration."""
enum PluginErrorCode {
  GRAPHQL_ERROR
  INVALID
  PLUGIN_MISCONFIGURED
  NOT_FOUND
  REQUIRED
  UNIQUE
}

input PluginUpdateInput {
  """Indicates whether the plugin should be enabled."""
  active: Boolean

  """Configuration of the plugin."""
  configuration: [ConfigurationItemInput]
}

input ConfigurationItemInput {
  """Name of the field to update."""
  name: String!

  """Value of the given field to update."""
  value: String
}

"""
New in Saleor 3.1. Trigger sending a notification with the notify plugin method. Serializes nodes provided as ids parameter and includes this data in the notification payload.
"""
type ExternalNotificationTrigger {
  errors: [ExternalNotificationError!]!
}

type ExternalNotificationError {
  """
  Name of a field that caused the error. A value of `null` indicates that the error isn't associated with a particular field.
  """
  field: String

  """The error message."""
  message: String

  """The error code."""
  code: ExternalNotificationErrorCodes!
}

"""An enumeration."""
enum ExternalNotificationErrorCodes {
  REQUIRED
  INVALID_MODEL_TYPE
  NOT_FOUND
  CHANNEL_INACTIVE
}

input ExternalNotificationTriggerInput {
  """
  The list of customers or orders node IDs that will be serialized and included in the notification payload.
  """
  ids: [ID]!

  """
  Additional payload that will be merged with the one based on the bussines object ID.
  """
  extraPayload: JSONString

  """
  External event type. This field is passed to a plugin as an event type.
  """
  externalEventType: String!
}

"""Creates a new sale."""
type SaleCreate {
  discountErrors: [DiscountError!]! @deprecated(reason: "This field will be removed in Saleor 4.0. Use `errors` field instead.")
  errors: [DiscountError!]!
  sale: Sale
}

type DiscountError {
  """
  Name of a field that caused the error. A value of `null` indicates that the error isn't associated with a particular field.
  """
  field: String

  """The error message."""
  message: String

  """List of products IDs which causes the error."""
  products: [ID!]

  """The error code."""
  code: DiscountErrorCode!

  """List of channels IDs which causes the error."""
  channels: [ID!]
}

"""An enumeration."""
enum DiscountErrorCode {
  ALREADY_EXISTS
  GRAPHQL_ERROR
  INVALID
  NOT_FOUND
  REQUIRED
  UNIQUE
  CANNOT_MANAGE_PRODUCT_WITHOUT_VARIANT
  DUPLICATED_INPUT_ITEM
}

input SaleInput {
  """Voucher name."""
  name: String

  """Fixed or percentage."""
  type: DiscountValueTypeEnum

  """Value of the voucher."""
  value: PositiveDecimal

  """Products related to the discount."""
  products: [ID]
  variants: [ID]

  """Categories related to the discount."""
  categories: [ID]

  """Collections related to the discount."""
  collections: [ID]

  """Start date of the voucher in ISO 8601 format."""
  startDate: DateTime

  """End date of the voucher in ISO 8601 format."""
  endDate: DateTime
}

"""Deletes a sale."""
type SaleDelete {
  discountErrors: [DiscountError!]! @deprecated(reason: "This field will be removed in Saleor 4.0. Use `errors` field instead.")
  errors: [DiscountError!]!
  sale: Sale
}

"""Deletes sales."""
type SaleBulkDelete {
  """Returns how many objects were affected."""
  count: Int!
  discountErrors: [DiscountError!]! @deprecated(reason: "This field will be removed in Saleor 4.0. Use `errors` field instead.")
  errors: [DiscountError!]!
}

"""Updates a sale."""
type SaleUpdate {
  discountErrors: [DiscountError!]! @deprecated(reason: "This field will be removed in Saleor 4.0. Use `errors` field instead.")
  errors: [DiscountError!]!
  sale: Sale
}

"""Adds products, categories, collections to a voucher."""
type SaleAddCatalogues {
  """Sale of which catalogue IDs will be modified."""
  sale: Sale
  discountErrors: [DiscountError!]! @deprecated(reason: "This field will be removed in Saleor 4.0. Use `errors` field instead.")
  errors: [DiscountError!]!
}

input CatalogueInput {
  """Products related to the discount."""
  products: [ID]

  """Categories related to the discount."""
  categories: [ID]

  """Collections related to the discount."""
  collections: [ID]

  """New in Saleor 3.1. Product variant related to the discount."""
  variants: [ID]
}

"""Removes products, categories, collections from a sale."""
type SaleRemoveCatalogues {
  """Sale of which catalogue IDs will be modified."""
  sale: Sale
  discountErrors: [DiscountError!]! @deprecated(reason: "This field will be removed in Saleor 4.0. Use `errors` field instead.")
  errors: [DiscountError!]!
}

"""Creates/updates translations for a sale."""
type SaleTranslate {
  translationErrors: [TranslationError!]! @deprecated(reason: "This field will be removed in Saleor 4.0. Use `errors` field instead.")
  errors: [TranslationError!]!
  sale: Sale
}

"""Manage sale's availability in channels."""
type SaleChannelListingUpdate {
  """An updated sale instance."""
  sale: Sale
  discountErrors: [DiscountError!]! @deprecated(reason: "This field will be removed in Saleor 4.0. Use `errors` field instead.")
  errors: [DiscountError!]!
}

input SaleChannelListingInput {
  """List of channels to which the sale should be assigned."""
  addChannels: [SaleChannelListingAddInput!]

  """List of channels from which the sale should be unassigned."""
  removeChannels: [ID!]
}

input SaleChannelListingAddInput {
  """ID of a channel."""
  channelId: ID!

  """The value of the discount."""
  discountValue: PositiveDecimal!
}

"""Creates a new voucher."""
type VoucherCreate {
  discountErrors: [DiscountError!]! @deprecated(reason: "This field will be removed in Saleor 4.0. Use `errors` field instead.")
  errors: [DiscountError!]!
  voucher: Voucher
}

input VoucherInput {
  """Voucher type: PRODUCT, CATEGORY SHIPPING or ENTIRE_ORDER."""
  type: VoucherTypeEnum

  """Voucher name."""
  name: String

  """Code to use the voucher."""
  code: String

  """Start date of the voucher in ISO 8601 format."""
  startDate: DateTime

  """End date of the voucher in ISO 8601 format."""
  endDate: DateTime

  """Choices: fixed or percentage."""
  discountValueType: DiscountValueTypeEnum

  """Products discounted by the voucher."""
  products: [ID]

  """New in Saleor 3.1. Variants discounted by the voucher."""
  variants: [ID]

  """Collections discounted by the voucher."""
  collections: [ID]

  """Categories discounted by the voucher."""
  categories: [ID]

  """Minimal quantity of checkout items required to apply the voucher."""
  minCheckoutItemsQuantity: Int

  """Country codes that can be used with the shipping voucher."""
  countries: [String]

  """Voucher should be applied to the cheapest item or entire order."""
  applyOncePerOrder: Boolean

  """Voucher should be applied once per customer."""
  applyOncePerCustomer: Boolean

  """Voucher can be used only by staff user."""
  onlyForStaff: Boolean

  """Limit number of times this voucher can be used in total."""
  usageLimit: Int
}

"""Deletes a voucher."""
type VoucherDelete {
  discountErrors: [DiscountError!]! @deprecated(reason: "This field will be removed in Saleor 4.0. Use `errors` field instead.")
  errors: [DiscountError!]!
  voucher: Voucher
}

"""Deletes vouchers."""
type VoucherBulkDelete {
  """Returns how many objects were affected."""
  count: Int!
  discountErrors: [DiscountError!]! @deprecated(reason: "This field will be removed in Saleor 4.0. Use `errors` field instead.")
  errors: [DiscountError!]!
}

"""Updates a voucher."""
type VoucherUpdate {
  discountErrors: [DiscountError!]! @deprecated(reason: "This field will be removed in Saleor 4.0. Use `errors` field instead.")
  errors: [DiscountError!]!
  voucher: Voucher
}

"""Adds products, categories, collections to a voucher."""
type VoucherAddCatalogues {
  """Voucher of which catalogue IDs will be modified."""
  voucher: Voucher
  discountErrors: [DiscountError!]! @deprecated(reason: "This field will be removed in Saleor 4.0. Use `errors` field instead.")
  errors: [DiscountError!]!
}

"""Removes products, categories, collections from a voucher."""
type VoucherRemoveCatalogues {
  """Voucher of which catalogue IDs will be modified."""
  voucher: Voucher
  discountErrors: [DiscountError!]! @deprecated(reason: "This field will be removed in Saleor 4.0. Use `errors` field instead.")
  errors: [DiscountError!]!
}

"""Creates/updates translations for a voucher."""
type VoucherTranslate {
  translationErrors: [TranslationError!]! @deprecated(reason: "This field will be removed in Saleor 4.0. Use `errors` field instead.")
  errors: [TranslationError!]!
  voucher: Voucher
}

"""Manage voucher's availability in channels."""
type VoucherChannelListingUpdate {
  """An updated voucher instance."""
  voucher: Voucher
  discountErrors: [DiscountError!]! @deprecated(reason: "This field will be removed in Saleor 4.0. Use `errors` field instead.")
  errors: [DiscountError!]!
}

input VoucherChannelListingInput {
  """List of channels to which the voucher should be assigned."""
  addChannels: [VoucherChannelListingAddInput!]

  """List of channels from which the voucher should be unassigned."""
  removeChannels: [ID!]
}

input VoucherChannelListingAddInput {
  """ID of a channel."""
  channelId: ID!

  """Value of the voucher."""
  discountValue: PositiveDecimal

  """Min purchase amount required to apply the voucher."""
  minAmountSpent: PositiveDecimal
}

"""Export products to csv file."""
type ExportProducts {
  """
  The newly created export file job which is responsible for export data.
  """
  exportFile: ExportFile
  exportErrors: [ExportError!]! @deprecated(reason: "This field will be removed in Saleor 4.0. Use `errors` field instead.")
  errors: [ExportError!]!
}

type ExportError {
  """
  Name of a field that caused the error. A value of `null` indicates that the error isn't associated with a particular field.
  """
  field: String

  """The error message."""
  message: String

  """The error code."""
  code: ExportErrorCode!
}

"""An enumeration."""
enum ExportErrorCode {
  GRAPHQL_ERROR
  INVALID
  NOT_FOUND
  REQUIRED
}

input ExportProductsInput {
  """Determine which products should be exported."""
  scope: ExportScope!

  """Filtering options for products."""
  filter: ProductFilterInput

  """List of products IDs to export."""
  ids: [ID!]

  """Input with info about fields which should be exported."""
  exportInfo: ExportInfoInput

  """Type of exported file."""
  fileType: FileTypesEnum!
}

enum ExportScope {
  """Export all products."""
  ALL

  """Export products with given ids."""
  IDS

  """Export the filtered products."""
  FILTER
}

input ExportInfoInput {
  """List of attribute ids witch should be exported."""
  attributes: [ID!]

  """List of warehouse ids witch should be exported."""
  warehouses: [ID!]

  """List of channels ids which should be exported."""
  channels: [ID!]

  """List of product fields witch should be exported."""
  fields: [ProductFieldEnum!]
}

enum ProductFieldEnum {
  NAME
  DESCRIPTION
  PRODUCT_TYPE
  CATEGORY
  PRODUCT_WEIGHT
  COLLECTIONS
  CHARGE_TAXES
  PRODUCT_MEDIA
  VARIANT_ID
  VARIANT_SKU
  VARIANT_WEIGHT
  VARIANT_MEDIA
}

"""An enumeration."""
enum FileTypesEnum {
  CSV
  XLSX
}

"""
New in Saleor 3.1. Export gift cards to csv file. Note: this feature is in a preview state and can be subject to changes at later point.
"""
type ExportGiftCards {
  """
  The newly created export file job which is responsible for export data.
  """
  exportFile: ExportFile
  errors: [ExportError!]!
}

input ExportGiftCardsInput {
  """Determine which gift cards should be exported."""
  scope: ExportScope!

  """Filtering options for gift cards."""
  filter: GiftCardFilterInput

  """List of gift cards IDs to export."""
  ids: [ID!]

  """Type of exported file."""
  fileType: FileTypesEnum!
}

"""
Upload a file. This mutation must be sent as a `multipart` request. More detailed specs of the upload format can be found here: https://github.com/jaydenseric/graphql-multipart-request-spec
"""
type FileUpload {
  uploadedFile: File
  uploadErrors: [UploadError!]! @deprecated(reason: "This field will be removed in Saleor 4.0. Use `errors` field instead.")
  errors: [UploadError!]!
}

type UploadError {
  """
  Name of a field that caused the error. A value of `null` indicates that the error isn't associated with a particular field.
  """
  field: String

  """The error message."""
  message: String

  """The error code."""
  code: UploadErrorCode!
}

"""An enumeration."""
enum UploadErrorCode {
  GRAPHQL_ERROR
}

"""Adds a gift card or a voucher to a checkout."""
type CheckoutAddPromoCode {
  """The checkout with the added gift card or voucher."""
  checkout: Checkout
  checkoutErrors: [CheckoutError!]! @deprecated(reason: "This field will be removed in Saleor 4.0. Use `errors` field instead.")
  errors: [CheckoutError!]!
}

type CheckoutError {
  """
  Name of a field that caused the error. A value of `null` indicates that the error isn't associated with a particular field.
  """
  field: String

  """The error message."""
  message: String

  """The error code."""
  code: CheckoutErrorCode!

  """List of varint IDs which causes the error."""
  variants: [ID!]

  """List of line Ids which cause the error."""
  lines: [ID!]

  """A type of address that causes the error."""
  addressType: AddressTypeEnum
}

"""An enumeration."""
enum CheckoutErrorCode {
  BILLING_ADDRESS_NOT_SET
  CHECKOUT_NOT_FULLY_PAID
  GRAPHQL_ERROR
  PRODUCT_NOT_PUBLISHED
  PRODUCT_UNAVAILABLE_FOR_PURCHASE
  INSUFFICIENT_STOCK
  INVALID
  INVALID_SHIPPING_METHOD
  NOT_FOUND
  PAYMENT_ERROR
  QUANTITY_GREATER_THAN_LIMIT
  REQUIRED
  SHIPPING_ADDRESS_NOT_SET
  SHIPPING_METHOD_NOT_APPLICABLE
  DELIVERY_METHOD_NOT_APPLICABLE
  SHIPPING_METHOD_NOT_SET
  SHIPPING_NOT_REQUIRED
  TAX_ERROR
  UNIQUE
  VOUCHER_NOT_APPLICABLE
  GIFT_CARD_NOT_APPLICABLE
  ZERO_QUANTITY
  MISSING_CHANNEL_SLUG
  CHANNEL_INACTIVE
  UNAVAILABLE_VARIANT_IN_CHANNEL
  EMAIL_NOT_SET
  NO_LINES
}

"""Update billing address in the existing checkout."""
type CheckoutBillingAddressUpdate {
  """An updated checkout."""
  checkout: Checkout
  checkoutErrors: [CheckoutError!]! @deprecated(reason: "This field will be removed in Saleor 4.0. Use `errors` field instead.")
  errors: [CheckoutError!]!
}

"""
Completes the checkout. As a result a new order is created and a payment charge is made. This action requires a successful payment before it can be performed. In case additional confirmation step as 3D secure is required confirmationNeeded flag will be set to True and no order created until payment is confirmed with second call of this mutation.
"""
type CheckoutComplete {
  """Placed order."""
  order: Order

  """
  Set to true if payment needs to be confirmed before checkout is complete.
  """
  confirmationNeeded: Boolean!

  """Confirmation data used to process additional authorization steps."""
  confirmationData: JSONString
  checkoutErrors: [CheckoutError!]! @deprecated(reason: "This field will be removed in Saleor 4.0. Use `errors` field instead.")
  errors: [CheckoutError!]!
}

"""Create a new checkout."""
type CheckoutCreate {
  """
  Whether the checkout was created or the current active one was returned. Refer to checkoutLinesAdd and checkoutLinesUpdate to merge a cart with an active checkout.
  """
  created: Boolean @deprecated(reason: "This field will be removed in Saleor 4.0. Always returns `true`.")
  checkoutErrors: [CheckoutError!]! @deprecated(reason: "This field will be removed in Saleor 4.0. Use `errors` field instead.")
  errors: [CheckoutError!]!
  checkout: Checkout
}

input CheckoutCreateInput {
  """Slug of a channel in which to create a checkout."""
  channel: String

  """
  A list of checkout lines, each containing information about an item in the checkout.
  """
  lines: [CheckoutLineInput]!

  """The customer's email address."""
  email: String

  """
  The mailing address to where the checkout will be shipped. Note: the address will be ignored if the checkout doesn't contain shippable items.
  """
  shippingAddress: AddressInput

  """Billing address of the customer."""
  billingAddress: AddressInput

  """Checkout language code."""
  languageCode: LanguageCodeEnum
}

input CheckoutLineInput {
  """The number of items purchased."""
  quantity: Int!

  """ID of the product variant."""
  variantId: ID!
}

"""Sets the customer as the owner of the checkout."""
type CheckoutCustomerAttach {
  """An updated checkout."""
  checkout: Checkout
  checkoutErrors: [CheckoutError!]! @deprecated(reason: "This field will be removed in Saleor 4.0. Use `errors` field instead.")
  errors: [CheckoutError!]!
}

"""Removes the user assigned as the owner of the checkout."""
type CheckoutCustomerDetach {
  """An updated checkout."""
  checkout: Checkout
  checkoutErrors: [CheckoutError!]! @deprecated(reason: "This field will be removed in Saleor 4.0. Use `errors` field instead.")
  errors: [CheckoutError!]!
}

"""Updates email address in the existing checkout object."""
type CheckoutEmailUpdate {
  """An updated checkout."""
  checkout: Checkout
  checkoutErrors: [CheckoutError!]! @deprecated(reason: "This field will be removed in Saleor 4.0. Use `errors` field instead.")
  errors: [CheckoutError!]!
}

"""Deletes a CheckoutLine."""
type CheckoutLineDelete {
  """An updated checkout."""
  checkout: Checkout
  checkoutErrors: [CheckoutError!]! @deprecated(reason: "This field will be removed in Saleor 4.0. Use `errors` field instead.")
  errors: [CheckoutError!]!
}

"""Deletes checkout lines."""
type CheckoutLinesDelete {
  """An updated checkout."""
  checkout: Checkout
  errors: [CheckoutError!]!
}

"""
Adds a checkout line to the existing checkout.If line was already in checkout, its quantity will be increased.
"""
type CheckoutLinesAdd {
  """An updated checkout."""
  checkout: Checkout
  checkoutErrors: [CheckoutError!]! @deprecated(reason: "This field will be removed in Saleor 4.0. Use `errors` field instead.")
  errors: [CheckoutError!]!
}

"""Updates checkout line in the existing checkout."""
type CheckoutLinesUpdate {
  """An updated checkout."""
  checkout: Checkout
  checkoutErrors: [CheckoutError!]! @deprecated(reason: "This field will be removed in Saleor 4.0. Use `errors` field instead.")
  errors: [CheckoutError!]!
}

"""Remove a gift card or a voucher from a checkout."""
type CheckoutRemovePromoCode {
  """The checkout with the removed gift card or voucher."""
  checkout: Checkout
  checkoutErrors: [CheckoutError!]! @deprecated(reason: "This field will be removed in Saleor 4.0. Use `errors` field instead.")
  errors: [CheckoutError!]!
}

"""Create a new payment for given checkout."""
type CheckoutPaymentCreate {
  """Related checkout object."""
  checkout: Checkout

  """A newly created payment."""
  payment: Payment
  paymentErrors: [PaymentError!]! @deprecated(reason: "This field will be removed in Saleor 4.0. Use `errors` field instead.")
  errors: [PaymentError!]!
}

input PaymentInput {
  """A gateway to use with that payment."""
  gateway: String!

  """
  Client-side generated payment token, representing customer's billing data in a secure manner.
  """
  token: String

  """
  Total amount of the transaction, including all taxes and discounts. If no amount is provided, the checkout total will be used.
  """
  amount: PositiveDecimal

  """
  URL of a storefront view where user should be redirected after requiring additional actions. Payment with additional actions will not be finished if this field is not provided.
  """
  returnUrl: String

  """New in Saleor 3.1. Payment store type."""
  storePaymentMethod: StorePaymentMethodEnum = none

  """New in Saleor 3.1. User public metadata."""
  metadata: [MetadataInput!]
}

"""Enum representing the type of a payment storage in a gateway."""
enum StorePaymentMethodEnum {
  """
  On session storage type. The payment is stored only to be reused when the customer is present in the checkout flow.
  """
  ON_SESSION

  """
  Off session storage type. The payment is stored to be reused even if the customer is absent.
  """
  OFF_SESSION

  """Storage is disabled. The payment is not stored."""
  NONE
}

"""Update shipping address in the existing checkout."""
type CheckoutShippingAddressUpdate {
  """An updated checkout."""
  checkout: Checkout
  checkoutErrors: [CheckoutError!]! @deprecated(reason: "This field will be removed in Saleor 4.0. Use `errors` field instead.")
  errors: [CheckoutError!]!
}

"""Updates the shipping method of the checkout."""
type CheckoutShippingMethodUpdate {
  """An updated checkout."""
  checkout: Checkout
  checkoutErrors: [CheckoutError!]! @deprecated(reason: "This field will be removed in Saleor 4.0. Use `errors` field instead.")
  errors: [CheckoutError!]!
}

"""
New in Saleor 3.1. Updates the delivery method (shipping method or pick up point) of the checkout. Note: this feature is in a preview state and can be subject to changes at later point.
"""
type CheckoutDeliveryMethodUpdate {
  """An updated checkout."""
  checkout: Checkout
  errors: [CheckoutError!]!
}

"""Update language code in the existing checkout."""
type CheckoutLanguageCodeUpdate {
  """An updated checkout."""
  checkout: Checkout
  checkoutErrors: [CheckoutError!]! @deprecated(reason: "This field will be removed in Saleor 4.0. Use `errors` field instead.")
  errors: [CheckoutError!]!
}

"""
Note: this feature is in a preview state and can be subject to changes at later point. Create new order from existing checkout.
"""
type OrderFromCheckoutCreate {
  """Placed order."""
  order: Order
  errors: [OrderFromCheckoutCreateError!]!
}

type OrderFromCheckoutCreateError {
  """
  Name of a field that caused the error. A value of `null` indicates that the error isn't associated with a particular field.
  """
  field: String

  """The error message."""
  message: String

  """The error code."""
  code: OrderFromCheckoutCreateErrorCode!

  """List of varint IDs which causes the error."""
  variants: [ID!]

  """List of line Ids which cause the error."""
  lines: [ID!]
}

"""An enumeration."""
enum OrderFromCheckoutCreateErrorCode {
  GRAPHQL_ERROR
  NOT_FOUND
  CHANNEL_INACTIVE
  INSUFFICIENT_STOCK
  VOUCHER_NOT_APPLICABLE
  GIFT_CARD_NOT_APPLICABLE
  TAX_ERROR
  SHIPPING_METHOD_NOT_SET
  BILLING_ADDRESS_NOT_SET
  SHIPPING_ADDRESS_NOT_SET
  INVALID_SHIPPING_METHOD
  NO_LINES
  EMAIL_NOT_SET
  UNAVAILABLE_VARIANT_IN_CHANNEL
}

"""Creates new channel."""
type ChannelCreate {
  channelErrors: [ChannelError!]! @deprecated(reason: "This field will be removed in Saleor 4.0. Use `errors` field instead.")
  errors: [ChannelError!]!
  channel: Channel
}

type ChannelError {
  """
  Name of a field that caused the error. A value of `null` indicates that the error isn't associated with a particular field.
  """
  field: String

  """The error message."""
  message: String

  """The error code."""
  code: ChannelErrorCode!

  """List of shipping zone IDs which causes the error."""
  shippingZones: [ID!]
}

"""An enumeration."""
enum ChannelErrorCode {
  ALREADY_EXISTS
  GRAPHQL_ERROR
  INVALID
  NOT_FOUND
  REQUIRED
  UNIQUE
  CHANNELS_CURRENCY_MUST_BE_THE_SAME
  CHANNEL_WITH_ORDERS
  DUPLICATED_INPUT_ITEM
}

input ChannelCreateInput {
  """isActive flag."""
  isActive: Boolean

  """Name of the channel."""
  name: String!

  """Slug of the channel."""
  slug: String!

  """Currency of the channel."""
  currencyCode: String!

  """
  New in Saleor 3.1. Default country for the channel. Default country can be used in checkout to determine the stock quantities or calculate taxes when the country was not explicitly provided.
  """
  defaultCountry: CountryCode!

  """List of shipping zones to assign to the channel."""
  addShippingZones: [ID!]
}

"""Update a channel."""
type ChannelUpdate {
  channelErrors: [ChannelError!]! @deprecated(reason: "This field will be removed in Saleor 4.0. Use `errors` field instead.")
  errors: [ChannelError!]!
  channel: Channel
}

input ChannelUpdateInput {
  """isActive flag."""
  isActive: Boolean

  """Name of the channel."""
  name: String

  """Slug of the channel."""
  slug: String

  """
  New in Saleor 3.1. Default country for the channel. Default country can be used in checkout to determine the stock quantities or calculate taxes when the country was not explicitly provided.
  """
  defaultCountry: CountryCode

  """List of shipping zones to assign to the channel."""
  addShippingZones: [ID!]

  """List of shipping zones to unassign from the channel."""
  removeShippingZones: [ID!]
}

"""
Delete a channel. Orders associated with the deleted channel will be moved to the target channel. Checkouts, product availability, and pricing will be removed.
"""
type ChannelDelete {
  channelErrors: [ChannelError!]! @deprecated(reason: "This field will be removed in Saleor 4.0. Use `errors` field instead.")
  errors: [ChannelError!]!
  channel: Channel
}

input ChannelDeleteInput {
  """ID of channel to migrate orders from origin channel."""
  channelId: ID!
}

"""Activate a channel."""
type ChannelActivate {
  """Activated channel."""
  channel: Channel
  channelErrors: [ChannelError!]! @deprecated(reason: "This field will be removed in Saleor 4.0. Use `errors` field instead.")
  errors: [ChannelError!]!
}

"""Deactivate a channel."""
type ChannelDeactivate {
  """Deactivated channel."""
  channel: Channel
  channelErrors: [ChannelError!]! @deprecated(reason: "This field will be removed in Saleor 4.0. Use `errors` field instead.")
  errors: [ChannelError!]!
}

"""Creates an attribute."""
type AttributeCreate {
  attribute: Attribute
  attributeErrors: [AttributeError!]! @deprecated(reason: "This field will be removed in Saleor 4.0. Use `errors` field instead.")
  errors: [AttributeError!]!
}

type AttributeError {
  """
  Name of a field that caused the error. A value of `null` indicates that the error isn't associated with a particular field.
  """
  field: String

  """The error message."""
  message: String

  """The error code."""
  code: AttributeErrorCode!
}

"""An enumeration."""
enum AttributeErrorCode {
  ALREADY_EXISTS
  GRAPHQL_ERROR
  INVALID
  NOT_FOUND
  REQUIRED
  UNIQUE
}

input AttributeCreateInput {
  """The input type to use for entering attribute values in the dashboard."""
  inputType: AttributeInputTypeEnum

  """The entity type which can be used as a reference."""
  entityType: AttributeEntityTypeEnum

  """Name of an attribute displayed in the interface."""
  name: String!

  """Internal representation of an attribute name."""
  slug: String

  """The attribute type."""
  type: AttributeTypeEnum!

  """The unit of attribute values."""
  unit: MeasurementUnitsEnum

  """List of attribute's values."""
  values: [AttributeValueCreateInput]

  """Whether the attribute requires values to be passed or not."""
  valueRequired: Boolean

  """Whether the attribute is for variants only."""
  isVariantOnly: Boolean

  """Whether the attribute should be visible or not in storefront."""
  visibleInStorefront: Boolean

  """Whether the attribute can be filtered in storefront."""
  filterableInStorefront: Boolean

  """Whether the attribute can be filtered in dashboard."""
  filterableInDashboard: Boolean

  """
  The position of the attribute in the storefront navigation (0 by default).
  """
  storefrontSearchPosition: Int

  """Whether the attribute can be displayed in the admin product list."""
  availableInGrid: Boolean
}

input AttributeValueCreateInput {
  """
  Represent value of the attribute value (e.g. color values for swatch attributes).
  """
  value: String

  """Represents the text (JSON) of the attribute value."""
  richText: JSONString

  """URL of the file attribute. Every time, a new value is created."""
  fileUrl: String

  """File content type."""
  contentType: String

  """Name of a value displayed in the interface."""
  name: String!
}

"""Deletes an attribute."""
type AttributeDelete {
  attributeErrors: [AttributeError!]! @deprecated(reason: "This field will be removed in Saleor 4.0. Use `errors` field instead.")
  errors: [AttributeError!]!
  attribute: Attribute
}

"""Updates attribute."""
type AttributeUpdate {
  attribute: Attribute
  attributeErrors: [AttributeError!]! @deprecated(reason: "This field will be removed in Saleor 4.0. Use `errors` field instead.")
  errors: [AttributeError!]!
}

input AttributeUpdateInput {
  """Name of an attribute displayed in the interface."""
  name: String

  """Internal representation of an attribute name."""
  slug: String

  """The unit of attribute values."""
  unit: MeasurementUnitsEnum

  """IDs of values to be removed from this attribute."""
  removeValues: [ID]

  """New values to be created for this attribute."""
  addValues: [AttributeValueUpdateInput]

  """Whether the attribute requires values to be passed or not."""
  valueRequired: Boolean

  """Whether the attribute is for variants only."""
  isVariantOnly: Boolean

  """Whether the attribute should be visible or not in storefront."""
  visibleInStorefront: Boolean

  """Whether the attribute can be filtered in storefront."""
  filterableInStorefront: Boolean

  """Whether the attribute can be filtered in dashboard."""
  filterableInDashboard: Boolean

  """
  The position of the attribute in the storefront navigation (0 by default).
  """
  storefrontSearchPosition: Int

  """Whether the attribute can be displayed in the admin product list."""
  availableInGrid: Boolean
}

input AttributeValueUpdateInput {
  """
  Represent value of the attribute value (e.g. color values for swatch attributes).
  """
  value: String

  """Represents the text (JSON) of the attribute value."""
  richText: JSONString

  """URL of the file attribute. Every time, a new value is created."""
  fileUrl: String

  """File content type."""
  contentType: String

  """Name of a value displayed in the interface."""
  name: String
}

"""Creates/updates translations for an attribute."""
type AttributeTranslate {
  translationErrors: [TranslationError!]! @deprecated(reason: "This field will be removed in Saleor 4.0. Use `errors` field instead.")
  errors: [TranslationError!]!
  attribute: Attribute
}

"""Deletes attributes."""
type AttributeBulkDelete {
  """Returns how many objects were affected."""
  count: Int!
  attributeErrors: [AttributeError!]! @deprecated(reason: "This field will be removed in Saleor 4.0. Use `errors` field instead.")
  errors: [AttributeError!]!
}

"""Deletes values of attributes."""
type AttributeValueBulkDelete {
  """Returns how many objects were affected."""
  count: Int!
  attributeErrors: [AttributeError!]! @deprecated(reason: "This field will be removed in Saleor 4.0. Use `errors` field instead.")
  errors: [AttributeError!]!
}

"""Creates a value for an attribute."""
type AttributeValueCreate {
  """The updated attribute."""
  attribute: Attribute
  attributeErrors: [AttributeError!]! @deprecated(reason: "This field will be removed in Saleor 4.0. Use `errors` field instead.")
  errors: [AttributeError!]!
  attributeValue: AttributeValue
}

"""Deletes a value of an attribute."""
type AttributeValueDelete {
  """The updated attribute."""
  attribute: Attribute
  attributeErrors: [AttributeError!]! @deprecated(reason: "This field will be removed in Saleor 4.0. Use `errors` field instead.")
  errors: [AttributeError!]!
  attributeValue: AttributeValue
}

"""Updates value of an attribute."""
type AttributeValueUpdate {
  """The updated attribute."""
  attribute: Attribute
  attributeErrors: [AttributeError!]! @deprecated(reason: "This field will be removed in Saleor 4.0. Use `errors` field instead.")
  errors: [AttributeError!]!
  attributeValue: AttributeValue
}

"""Creates/updates translations for an attribute value."""
type AttributeValueTranslate {
  translationErrors: [TranslationError!]! @deprecated(reason: "This field will be removed in Saleor 4.0. Use `errors` field instead.")
  errors: [TranslationError!]!
  attributeValue: AttributeValue
}

input AttributeValueTranslationInput {
  name: String
  richText: JSONString
}

"""Reorder the values of an attribute."""
type AttributeReorderValues {
  """Attribute from which values are reordered."""
  attribute: Attribute
  attributeErrors: [AttributeError!]! @deprecated(reason: "This field will be removed in Saleor 4.0. Use `errors` field instead.")
  errors: [AttributeError!]!
}

"""Creates a new app."""
type AppCreate {
  """The newly created authentication token."""
  authToken: String
  appErrors: [AppError!]! @deprecated(reason: "This field will be removed in Saleor 4.0. Use `errors` field instead.")
  errors: [AppError!]!
  app: App
}

type AppError {
  """
  Name of a field that caused the error. A value of `null` indicates that the error isn't associated with a particular field.
  """
  field: String

  """The error message."""
  message: String

  """The error code."""
  code: AppErrorCode!

  """List of permissions which causes the error."""
  permissions: [PermissionEnum!]
}

"""An enumeration."""
enum AppErrorCode {
  FORBIDDEN
  GRAPHQL_ERROR
  INVALID
  INVALID_STATUS
  INVALID_PERMISSION
  INVALID_URL_FORMAT
  INVALID_MANIFEST_FORMAT
  MANIFEST_URL_CANT_CONNECT
  NOT_FOUND
  REQUIRED
  UNIQUE
  OUT_OF_SCOPE_APP
  OUT_OF_SCOPE_PERMISSION
}

input AppInput {
  """Name of the app."""
  name: String

  """List of permission code names to assign to this app."""
  permissions: [PermissionEnum]
}

"""Updates an existing app."""
type AppUpdate {
  appErrors: [AppError!]! @deprecated(reason: "This field will be removed in Saleor 4.0. Use `errors` field instead.")
  errors: [AppError!]!
  app: App
}

"""Deletes an app."""
type AppDelete {
  appErrors: [AppError!]! @deprecated(reason: "This field will be removed in Saleor 4.0. Use `errors` field instead.")
  errors: [AppError!]!
  app: App
}

"""Creates a new token."""
type AppTokenCreate {
  """The newly created authentication token."""
  authToken: String
  appErrors: [AppError!]! @deprecated(reason: "This field will be removed in Saleor 4.0. Use `errors` field instead.")
  errors: [AppError!]!
  appToken: AppToken
}

input AppTokenInput {
  """Name of the token."""
  name: String

  """ID of app."""
  app: ID!
}

"""Deletes an authentication token assigned to app."""
type AppTokenDelete {
  appErrors: [AppError!]! @deprecated(reason: "This field will be removed in Saleor 4.0. Use `errors` field instead.")
  errors: [AppError!]!
  appToken: AppToken
}

"""Verify provided app token."""
type AppTokenVerify {
  """Determine if token is valid or not."""
  valid: Boolean!
  appErrors: [AppError!]! @deprecated(reason: "This field will be removed in Saleor 4.0. Use `errors` field instead.")
  errors: [AppError!]!
}

"""Install new app by using app manifest."""
type AppInstall {
  appErrors: [AppError!]! @deprecated(reason: "This field will be removed in Saleor 4.0. Use `errors` field instead.")
  errors: [AppError!]!
  appInstallation: AppInstallation
}

input AppInstallInput {
  """Name of the app to install."""
  appName: String

  """Url to app's manifest in JSON format."""
  manifestUrl: String

  """Determine if app will be set active or not."""
  activateAfterInstallation: Boolean = true

  """List of permission code names to assign to this app."""
  permissions: [PermissionEnum]
}

"""Retry failed installation of new app."""
type AppRetryInstall {
  appErrors: [AppError!]! @deprecated(reason: "This field will be removed in Saleor 4.0. Use `errors` field instead.")
  errors: [AppError!]!
  appInstallation: AppInstallation
}

"""Delete failed installation."""
type AppDeleteFailedInstallation {
  appErrors: [AppError!]! @deprecated(reason: "This field will be removed in Saleor 4.0. Use `errors` field instead.")
  errors: [AppError!]!
  appInstallation: AppInstallation
}

"""Fetch and validate manifest."""
type AppFetchManifest {
  manifest: Manifest
  appErrors: [AppError!]! @deprecated(reason: "This field will be removed in Saleor 4.0. Use `errors` field instead.")
  errors: [AppError!]!
}

<<<<<<< HEAD
"""The manifest definition."""
type Manifest {
  identifier: String!
  version: String!
  name: String!
  about: String
  permissions: [Permission]
  appUrl: String
  configurationUrl: String
  tokenTargetUrl: String
  dataPrivacy: String
  dataPrivacyUrl: String
  homepageUrl: String
  supportUrl: String
  extensions: [AppManifestExtension!]!
}

type AppManifestExtension {
  """List of the app extension's permissions."""
  permissions: [Permission!]!
=======
input TransactionInput {
  status: TransactionStatus!
  reference: String
  name: String
}

enum TransactionKind {
  EXTERNAL
  AUTH
  PENDING
  ACTION_TO_CONFIRM
  REFUND
  REFUND_ONGOING
  CAPTURE
  VOID
  CONFIRM
  CANCEL
}

enum TransactionStatus {
  PENDING
  SUCCESS
  FAILURE
}

union TranslatableItem = ProductTranslatableContent | CollectionTranslatableContent | CategoryTranslatableContent | AttributeTranslatableContent | AttributeValueTranslatableContent | ProductVariantTranslatableContent | PageTranslatableContent | ShippingMethodTranslatableContent | SaleTranslatableContent | VoucherTranslatableContent | MenuItemTranslatableContent
>>>>>>> 1ec2b84e

  """Label of the extension to show in the dashboard."""
  label: String!

  """URL of a view where extension's iframe is placed."""
  url: String!

  """Place where given extension will be mounted."""
  mount: AppExtensionMountEnum!

  """Type of way how app extension will be opened."""
  target: AppExtensionTargetEnum!
}

"""Activate the app."""
type AppActivate {
  appErrors: [AppError!]! @deprecated(reason: "This field will be removed in Saleor 4.0. Use `errors` field instead.")
  errors: [AppError!]!
  app: App
}

"""Deactivate the app."""
type AppDeactivate {
  appErrors: [AppError!]! @deprecated(reason: "This field will be removed in Saleor 4.0. Use `errors` field instead.")
  errors: [AppError!]!
  app: App
}

"""Create JWT token."""
type CreateToken {
  """JWT token, required to authenticate."""
  token: String

  """JWT refresh token, required to re-generate access token."""
  refreshToken: String

  """CSRF token required to re-generate access token."""
  csrfToken: String

  """A user instance."""
  user: User
  accountErrors: [AccountError!]! @deprecated(reason: "This field will be removed in Saleor 4.0. Use `errors` field instead.")
  errors: [AccountError!]!
}

type AccountError {
  """
  Name of a field that caused the error. A value of `null` indicates that the error isn't associated with a particular field.
  """
  field: String

  """The error message."""
  message: String

  """The error code."""
  code: AccountErrorCode!

  """A type of address that causes the error."""
  addressType: AddressTypeEnum
}

"""An enumeration."""
enum AccountErrorCode {
  ACTIVATE_OWN_ACCOUNT
  ACTIVATE_SUPERUSER_ACCOUNT
  DUPLICATED_INPUT_ITEM
  DEACTIVATE_OWN_ACCOUNT
  DEACTIVATE_SUPERUSER_ACCOUNT
  DELETE_NON_STAFF_USER
  DELETE_OWN_ACCOUNT
  DELETE_STAFF_ACCOUNT
  DELETE_SUPERUSER_ACCOUNT
  GRAPHQL_ERROR
  INACTIVE
  INVALID
  INVALID_PASSWORD
  LEFT_NOT_MANAGEABLE_PERMISSION
  INVALID_CREDENTIALS
  NOT_FOUND
  OUT_OF_SCOPE_USER
  OUT_OF_SCOPE_GROUP
  OUT_OF_SCOPE_PERMISSION
  PASSWORD_ENTIRELY_NUMERIC
  PASSWORD_TOO_COMMON
  PASSWORD_TOO_SHORT
  PASSWORD_TOO_SIMILAR
  REQUIRED
  UNIQUE
  JWT_SIGNATURE_EXPIRED
  JWT_INVALID_TOKEN
  JWT_DECODE_ERROR
  JWT_MISSING_TOKEN
  JWT_INVALID_CSRF_TOKEN
  CHANNEL_INACTIVE
  MISSING_CHANNEL_SLUG
  ACCOUNT_NOT_CONFIRMED
}

"""
Refresh JWT token. Mutation tries to take refreshToken from the input.If it fails it will try to take refreshToken from the http-only cookie -refreshToken. csrfToken is required when refreshToken is provided as a cookie.
"""
type RefreshToken {
  """JWT token, required to authenticate."""
  token: String

  """A user instance."""
  user: User
  accountErrors: [AccountError!]! @deprecated(reason: "This field will be removed in Saleor 4.0. Use `errors` field instead.")
  errors: [AccountError!]!
}

"""Verify JWT token."""
type VerifyToken {
  """User assigned to token."""
  user: User

  """Determine if token is valid or not."""
  isValid: Boolean!

  """JWT payload."""
  payload: GenericScalar
  accountErrors: [AccountError!]! @deprecated(reason: "This field will be removed in Saleor 4.0. Use `errors` field instead.")
  errors: [AccountError!]!
}

"""
The `GenericScalar` scalar type represents a generic
GraphQL scalar value that could be:
String, Boolean, Int, Float, List or Object.
"""
scalar GenericScalar

"""Deactivate all JWT tokens of the currently authenticated user."""
type DeactivateAllUserTokens {
  accountErrors: [AccountError!]! @deprecated(reason: "This field will be removed in Saleor 4.0. Use `errors` field instead.")
  errors: [AccountError!]!
}

"""Prepare external authentication url for user by custom plugin."""
type ExternalAuthenticationUrl {
  """The data returned by authentication plugin."""
  authenticationData: JSONString
  accountErrors: [AccountError!]! @deprecated(reason: "This field will be removed in Saleor 4.0. Use `errors` field instead.")
  errors: [AccountError!]!
}

"""Obtain external access tokens for user by custom plugin."""
type ExternalObtainAccessTokens {
  """The token, required to authenticate."""
  token: String

  """The refresh token, required to re-generate external access token."""
  refreshToken: String

  """CSRF token required to re-generate external access token."""
  csrfToken: String

  """A user instance."""
  user: User
  accountErrors: [AccountError!]! @deprecated(reason: "This field will be removed in Saleor 4.0. Use `errors` field instead.")
  errors: [AccountError!]!
}

"""Refresh user's access by custom plugin."""
type ExternalRefresh {
  """The token, required to authenticate."""
  token: String

  """The refresh token, required to re-generate external access token."""
  refreshToken: String

  """CSRF token required to re-generate external access token."""
  csrfToken: String

  """A user instance."""
  user: User
  accountErrors: [AccountError!]! @deprecated(reason: "This field will be removed in Saleor 4.0. Use `errors` field instead.")
  errors: [AccountError!]!
}

"""Logout user by custom plugin."""
type ExternalLogout {
  """The data returned by authentication plugin."""
  logoutData: JSONString
  accountErrors: [AccountError!]! @deprecated(reason: "This field will be removed in Saleor 4.0. Use `errors` field instead.")
  errors: [AccountError!]!
}

"""Verify external authentication data by plugin."""
type ExternalVerify {
  """User assigned to data."""
  user: User

  """Determine if authentication data is valid or not."""
  isValid: Boolean!

  """External data."""
  verifyData: JSONString
  accountErrors: [AccountError!]! @deprecated(reason: "This field will be removed in Saleor 4.0. Use `errors` field instead.")
  errors: [AccountError!]!
}

"""Sends an email with the account password modification link."""
type RequestPasswordReset {
  accountErrors: [AccountError!]! @deprecated(reason: "This field will be removed in Saleor 4.0. Use `errors` field instead.")
  errors: [AccountError!]!
}

"""Confirm user account with token sent by email during registration."""
type ConfirmAccount {
  """An activated user account."""
  user: User
  accountErrors: [AccountError!]! @deprecated(reason: "This field will be removed in Saleor 4.0. Use `errors` field instead.")
  errors: [AccountError!]!
}

"""
Sets the user's password from the token sent by email using the RequestPasswordReset mutation.
"""
type SetPassword {
  """JWT token, required to authenticate."""
  token: String

  """JWT refresh token, required to re-generate access token."""
  refreshToken: String

  """CSRF token required to re-generate access token."""
  csrfToken: String

  """A user instance."""
  user: User
  accountErrors: [AccountError!]! @deprecated(reason: "This field will be removed in Saleor 4.0. Use `errors` field instead.")
  errors: [AccountError!]!
}

"""Change the password of the logged in user."""
type PasswordChange {
  """A user instance with a new password."""
  user: User
  accountErrors: [AccountError!]! @deprecated(reason: "This field will be removed in Saleor 4.0. Use `errors` field instead.")
  errors: [AccountError!]!
}

"""Request email change of the logged in user."""
type RequestEmailChange {
  """A user instance."""
  user: User
  accountErrors: [AccountError!]! @deprecated(reason: "This field will be removed in Saleor 4.0. Use `errors` field instead.")
  errors: [AccountError!]!
}

"""Confirm the email change of the logged-in user."""
type ConfirmEmailChange {
  """A user instance with a new email."""
  user: User
  accountErrors: [AccountError!]! @deprecated(reason: "This field will be removed in Saleor 4.0. Use `errors` field instead.")
  errors: [AccountError!]!
}

"""Create a new address for the customer."""
type AccountAddressCreate {
  """A user instance for which the address was created."""
  user: User
  accountErrors: [AccountError!]! @deprecated(reason: "This field will be removed in Saleor 4.0. Use `errors` field instead.")
  errors: [AccountError!]!
  address: Address
}

"""Updates an address of the logged-in user."""
type AccountAddressUpdate {
  """A user object for which the address was edited."""
  user: User
  accountErrors: [AccountError!]! @deprecated(reason: "This field will be removed in Saleor 4.0. Use `errors` field instead.")
  errors: [AccountError!]!
  address: Address
}

"""Delete an address of the logged-in user."""
type AccountAddressDelete {
  """A user instance for which the address was deleted."""
  user: User
  accountErrors: [AccountError!]! @deprecated(reason: "This field will be removed in Saleor 4.0. Use `errors` field instead.")
  errors: [AccountError!]!
  address: Address
}

"""Sets a default address for the authenticated user."""
type AccountSetDefaultAddress {
  """An updated user instance."""
  user: User
  accountErrors: [AccountError!]! @deprecated(reason: "This field will be removed in Saleor 4.0. Use `errors` field instead.")
  errors: [AccountError!]!
}

"""Register a new user."""
type AccountRegister {
  """Informs whether users need to confirm their email address."""
  requiresConfirmation: Boolean
  accountErrors: [AccountError!]! @deprecated(reason: "This field will be removed in Saleor 4.0. Use `errors` field instead.")
  errors: [AccountError!]!
  user: User
}

input AccountRegisterInput {
  """Given name."""
  firstName: String

  """Family name."""
  lastName: String

  """User language code."""
  languageCode: LanguageCodeEnum

  """The email address of the user."""
  email: String!

  """Password."""
  password: String!

  """Base of frontend URL that will be needed to create confirmation URL."""
  redirectUrl: String

  """User public metadata."""
  metadata: [MetadataInput!]

  """
  Slug of a channel which will be used to notify users. Optional when only one channel exists.
  """
  channel: String
}

"""Updates the account of the logged-in user."""
type AccountUpdate {
  accountErrors: [AccountError!]! @deprecated(reason: "This field will be removed in Saleor 4.0. Use `errors` field instead.")
  errors: [AccountError!]!
  user: User
}

input AccountInput {
  """Given name."""
  firstName: String

  """Family name."""
  lastName: String

  """User language code."""
  languageCode: LanguageCodeEnum

  """Billing address of the customer."""
  defaultBillingAddress: AddressInput

  """Shipping address of the customer."""
  defaultShippingAddress: AddressInput
}

"""Sends an email with the account removal link for the logged-in user."""
type AccountRequestDeletion {
  accountErrors: [AccountError!]! @deprecated(reason: "This field will be removed in Saleor 4.0. Use `errors` field instead.")
  errors: [AccountError!]!
}

"""Remove user account."""
type AccountDelete {
  accountErrors: [AccountError!]! @deprecated(reason: "This field will be removed in Saleor 4.0. Use `errors` field instead.")
  errors: [AccountError!]!
  user: User
}

"""Creates user address."""
type AddressCreate {
  """A user instance for which the address was created."""
  user: User
  accountErrors: [AccountError!]! @deprecated(reason: "This field will be removed in Saleor 4.0. Use `errors` field instead.")
  errors: [AccountError!]!
  address: Address
}

"""Updates an address."""
type AddressUpdate {
  """A user object for which the address was edited."""
  user: User
  accountErrors: [AccountError!]! @deprecated(reason: "This field will be removed in Saleor 4.0. Use `errors` field instead.")
  errors: [AccountError!]!
  address: Address
}

"""Deletes an address."""
type AddressDelete {
  """A user instance for which the address was deleted."""
  user: User
  accountErrors: [AccountError!]! @deprecated(reason: "This field will be removed in Saleor 4.0. Use `errors` field instead.")
  errors: [AccountError!]!
  address: Address
}

"""Sets a default address for the given user."""
type AddressSetDefault {
  """An updated user instance."""
  user: User
  accountErrors: [AccountError!]! @deprecated(reason: "This field will be removed in Saleor 4.0. Use `errors` field instead.")
  errors: [AccountError!]!
}

"""Creates a new customer."""
type CustomerCreate {
  accountErrors: [AccountError!]! @deprecated(reason: "This field will be removed in Saleor 4.0. Use `errors` field instead.")
  errors: [AccountError!]!
  user: User
}

input UserCreateInput {
  """Billing address of the customer."""
  defaultBillingAddress: AddressInput

  """Shipping address of the customer."""
  defaultShippingAddress: AddressInput

  """Given name."""
  firstName: String

  """Family name."""
  lastName: String

  """The unique email address of the user."""
  email: String

  """User account is active."""
  isActive: Boolean

  """A note about the user."""
  note: String

  """User language code."""
  languageCode: LanguageCodeEnum

  """
  URL of a view where users should be redirected to set the password. URL in RFC 1808 format.
  """
  redirectUrl: String

  """
  Slug of a channel which will be used for notify user. Optional when only one channel exists.
  """
  channel: String
}

"""Updates an existing customer."""
type CustomerUpdate {
  accountErrors: [AccountError!]! @deprecated(reason: "This field will be removed in Saleor 4.0. Use `errors` field instead.")
  errors: [AccountError!]!
  user: User
}

input CustomerInput {
  """Billing address of the customer."""
  defaultBillingAddress: AddressInput

  """Shipping address of the customer."""
  defaultShippingAddress: AddressInput

  """Given name."""
  firstName: String

  """Family name."""
  lastName: String

  """The unique email address of the user."""
  email: String

  """User account is active."""
  isActive: Boolean

  """A note about the user."""
  note: String

  """User language code."""
  languageCode: LanguageCodeEnum
}

"""Deletes a customer."""
type CustomerDelete {
  accountErrors: [AccountError!]! @deprecated(reason: "This field will be removed in Saleor 4.0. Use `errors` field instead.")
  errors: [AccountError!]!
  user: User
}

"""Deletes customers."""
type CustomerBulkDelete {
  """Returns how many objects were affected."""
  count: Int!
  accountErrors: [AccountError!]! @deprecated(reason: "This field will be removed in Saleor 4.0. Use `errors` field instead.")
  errors: [AccountError!]!
}

"""Creates a new staff user."""
type StaffCreate {
  staffErrors: [StaffError!]! @deprecated(reason: "This field will be removed in Saleor 4.0. Use `errors` field instead.")
  errors: [StaffError!]!
  user: User
}

type StaffError {
  """
  Name of a field that caused the error. A value of `null` indicates that the error isn't associated with a particular field.
  """
  field: String

  """The error message."""
  message: String

  """The error code."""
  code: AccountErrorCode!

  """A type of address that causes the error."""
  addressType: AddressTypeEnum

  """List of permissions which causes the error."""
  permissions: [PermissionEnum!]

  """List of permission group IDs which cause the error."""
  groups: [ID!]

  """List of user IDs which causes the error."""
  users: [ID!]
}

input StaffCreateInput {
  """Given name."""
  firstName: String

  """Family name."""
  lastName: String

  """The unique email address of the user."""
  email: String

  """User account is active."""
  isActive: Boolean

  """A note about the user."""
  note: String

  """List of permission group IDs to which user should be assigned."""
  addGroups: [ID!]

  """
  URL of a view where users should be redirected to set the password. URL in RFC 1808 format.
  """
  redirectUrl: String
}

"""Updates an existing staff user."""
type StaffUpdate {
  staffErrors: [StaffError!]! @deprecated(reason: "This field will be removed in Saleor 4.0. Use `errors` field instead.")
  errors: [StaffError!]!
  user: User
}

input StaffUpdateInput {
  """Given name."""
  firstName: String

  """Family name."""
  lastName: String

  """The unique email address of the user."""
  email: String

  """User account is active."""
  isActive: Boolean

  """A note about the user."""
  note: String

  """List of permission group IDs to which user should be assigned."""
  addGroups: [ID!]

  """List of permission group IDs from which user should be unassigned."""
  removeGroups: [ID!]
}

"""Deletes a staff user."""
type StaffDelete {
  staffErrors: [StaffError!]! @deprecated(reason: "This field will be removed in Saleor 4.0. Use `errors` field instead.")
  errors: [StaffError!]!
  user: User
}

"""Deletes staff users."""
type StaffBulkDelete {
  """Returns how many objects were affected."""
  count: Int!
  staffErrors: [StaffError!]! @deprecated(reason: "This field will be removed in Saleor 4.0. Use `errors` field instead.")
  errors: [StaffError!]!
}

"""
Create a user avatar. Only for staff members. This mutation must be sent as a `multipart` request. More detailed specs of the upload format can be found here: https://github.com/jaydenseric/graphql-multipart-request-spec
"""
type UserAvatarUpdate {
  """An updated user instance."""
  user: User
  accountErrors: [AccountError!]! @deprecated(reason: "This field will be removed in Saleor 4.0. Use `errors` field instead.")
  errors: [AccountError!]!
}

"""Deletes a user avatar. Only for staff members."""
type UserAvatarDelete {
  """An updated user instance."""
  user: User
  accountErrors: [AccountError!]! @deprecated(reason: "This field will be removed in Saleor 4.0. Use `errors` field instead.")
  errors: [AccountError!]!
}

"""Activate or deactivate users."""
type UserBulkSetActive {
  """Returns how many objects were affected."""
  count: Int!
  accountErrors: [AccountError!]! @deprecated(reason: "This field will be removed in Saleor 4.0. Use `errors` field instead.")
  errors: [AccountError!]!
}

"""Create new permission group."""
type PermissionGroupCreate {
  permissionGroupErrors: [PermissionGroupError!]! @deprecated(reason: "This field will be removed in Saleor 4.0. Use `errors` field instead.")
  errors: [PermissionGroupError!]!
  group: Group
}

type PermissionGroupError {
  """
  Name of a field that caused the error. A value of `null` indicates that the error isn't associated with a particular field.
  """
  field: String

  """The error message."""
  message: String

  """The error code."""
  code: PermissionGroupErrorCode!

  """List of permissions which causes the error."""
  permissions: [PermissionEnum!]

  """List of user IDs which causes the error."""
  users: [ID!]
}

"""An enumeration."""
enum PermissionGroupErrorCode {
  ASSIGN_NON_STAFF_MEMBER
  DUPLICATED_INPUT_ITEM
  CANNOT_REMOVE_FROM_LAST_GROUP
  LEFT_NOT_MANAGEABLE_PERMISSION
  OUT_OF_SCOPE_PERMISSION
  OUT_OF_SCOPE_USER
  REQUIRED
  UNIQUE
}

input PermissionGroupCreateInput {
  """List of permission code names to assign to this group."""
  addPermissions: [PermissionEnum!]

  """List of users to assign to this group."""
  addUsers: [ID!]

  """Group name."""
  name: String!
}

"""Update permission group."""
type PermissionGroupUpdate {
  permissionGroupErrors: [PermissionGroupError!]! @deprecated(reason: "This field will be removed in Saleor 4.0. Use `errors` field instead.")
  errors: [PermissionGroupError!]!
  group: Group
}

input PermissionGroupUpdateInput {
  """List of permission code names to assign to this group."""
  addPermissions: [PermissionEnum!]

  """List of users to assign to this group."""
  addUsers: [ID!]

  """Group name."""
  name: String

  """List of permission code names to unassign from this group."""
  removePermissions: [PermissionEnum!]

  """List of users to unassign from this group."""
  removeUsers: [ID!]
}

"""Delete permission group."""
type PermissionGroupDelete {
  permissionGroupErrors: [PermissionGroupError!]! @deprecated(reason: "This field will be removed in Saleor 4.0. Use `errors` field instead.")
  errors: [PermissionGroupError!]!
  group: Group
}

"""An enumeration."""
enum DistanceUnitsEnum {
  CM
  M
  KM
  FT
  YD
  INCH
}

"""An enumeration."""
enum AreaUnitsEnum {
  SQ_CM
  SQ_M
  SQ_KM
  SQ_FT
  SQ_YD
  SQ_INCH
}

"""An enumeration."""
enum VolumeUnitsEnum {
  CUBIC_MILLIMETER
  CUBIC_CENTIMETER
  CUBIC_DECIMETER
  CUBIC_METER
  LITER
  CUBIC_FOOT
  CUBIC_INCH
  CUBIC_YARD
  QT
  PINT
  FL_OZ
  ACRE_IN
  ACRE_FT
}

"""_Any value scalar as defined by Federation spec."""
scalar _Any

"""_Entity union as defined by Federation spec."""
union _Entity = App | Address | User | Group | ProductVariant | Product | ProductType | Collection | Category | ProductMedia | PageType

"""_Service manifest as defined by Federation spec."""
type _Service {
  sdl: String
}<|MERGE_RESOLUTION|>--- conflicted
+++ resolved
@@ -5832,7 +5832,7 @@
   lines: [OrderLine]!
 
   """
-  List of actions that can be performed in the current state of an order.
+  This field will be removed in Saleor 4.0. Use actions on order.payments. List of actions that can be performed in the current state of an order.
   """
   actions: [OrderAction]!
 
@@ -6170,41 +6170,70 @@
 
   """List of public metadata items. Can be accessed without permissions."""
   metadata: [MetadataItem]!
-  gateway: String!
-  isActive: Boolean!
+  checkout: Checkout
+  order: Order
+
+  """
+  List of actions that can be performed in the current state of a payment.
+  """
+  actions: [PaymentActionEnum!]!
+
+  """Total amount of the payment."""
+  total: Money
+
+  """Total amount authorized for this payment."""
+  authorizedAmount: Money!
+
+  """Total amount refunded for this payment."""
+  refundedAmount: Money!
+
+  """Total amount voided for this payment."""
+  voidedAmount: Money!
+
+  """Total amount captured for this payment."""
+  capturedAmount: Money!
+  gateway: String! @deprecated(reason: "This field will be removed in Saleor 4.0. Use new checkout flow.")
+  isActive: Boolean! @deprecated(reason: "This field will be removed in Saleor 4.0. Use new checkout flow.")
   created: DateTime!
   modified: DateTime!
-  token: String!
-  checkout: Checkout
-  order: Order
-  paymentMethodType: String!
-  customerIpAddress: String
+  token: String! @deprecated(reason: "This field will be removed in Saleor 4.0. Use new checkout flow.")
+  paymentMethodType: String! @deprecated(reason: "This field will be removed in Saleor 4.0. Use new checkout flow.")
+  customerIpAddress: String @deprecated(reason: "This field will be removed in Saleor 4.0. Use new checkout flow.")
 
   """Internal payment status."""
-  chargeStatus: PaymentChargeStatusEnum!
-
-  """
-  List of actions that can be performed in the current state of a payment.
-  """
-  actions: [OrderAction]!
-
-  """Total amount of the payment."""
-  total: Money
-
-  """Total amount captured for this payment."""
-  capturedAmount: Money
+  chargeStatus: PaymentChargeStatusEnum! @deprecated(reason: "This field will be removed in Saleor 4.0. Use new checkout flow.")
 
   """List of all transactions within this payment."""
-  transactions: [Transaction]
+  transactions: [Transaction] @deprecated(reason: "This field will be removed in Saleor 4.0. Use new checkout flow.")
 
   """Maximum amount of money that can be captured."""
-  availableCaptureAmount: Money
+  availableCaptureAmount: Money @deprecated(reason: "This field will be removed in Saleor 4.0. Use new checkout flow.")
 
   """Maximum amount of money that can be refunded."""
-  availableRefundAmount: Money
+  availableRefundAmount: Money @deprecated(reason: "This field will be removed in Saleor 4.0. Use new checkout flow.")
 
   """The details of the card used for this payment."""
-  creditCard: CreditCard
+  creditCard: CreditCard @deprecated(reason: "This field will be removed in Saleor 4.0. Use new checkout flow.")
+  status: String!
+  type: String!
+  reference: String!
+}
+
+"""
+Represents possible actions on payment.
+
+    The following actions are possible:
+    CAPTURE - Represents the capture action.
+    REFUND - Represents a refund action.
+    VOID - Represents a void action.
+    MARK_AS_PAID - This field will be removed in Saleor 4.0. Represents a mark-as-paid
+    action.
+"""
+enum PaymentActionEnum {
+  CAPTURE
+  REFUND
+  VOID
+  MARK_AS_PAID
 }
 
 """An object representing a single payment."""
@@ -6322,6 +6351,12 @@
 
   """The discount applied to the order."""
   discount: OrderEventDiscountObject
+
+  """The status of payment's transaction."""
+  status: TransactionStatus
+
+  """The reference of payment's transaction."""
+  reference: String
 }
 
 """An enumeration."""
@@ -6420,6 +6455,13 @@
   oldAmount: Money
 }
 
+"""An enumeration."""
+enum TransactionStatus {
+  PENDING
+  SUCCESS
+  FAILURE
+}
+
 """Contains all details related to the applied discount to the order."""
 type OrderDiscount implements Node {
   id: ID!
@@ -8513,6 +8555,34 @@
     input: PaymentCheckBalanceInput!
   ): PaymentCheckBalance
 
+  """
+  Note: this feature is in a preview state and can be subject to changes at later point. Create payment for checkout or order.
+  """
+  paymentCreate(
+    """The ID of the checkout or order."""
+    id: ID!
+
+    """Input data required to create a new payment object."""
+    payment: PaymentCreateInput!
+
+    """Data that defines a payment transaction."""
+    transaction: TransactionInput
+  ): PaymentCreate
+
+  """
+  Note: this feature is in a preview state and can be subject to changes at later point. Create payment for checkout or order.
+  """
+  paymentUpdate(
+    """The ID of the payment."""
+    id: ID!
+
+    """Input data required to create a new payment object."""
+    payment: PaymentUpdateInput
+
+    """Data that defines a payment transaction."""
+    transaction: TransactionInput
+  ): PaymentUpdate
+
   """Creates a new page."""
   pageCreate(
     """Fields required to create a page."""
@@ -12121,290 +12191,9 @@
   errors: [PaymentError!]!
 }
 
-<<<<<<< HEAD
 input PaymentCheckBalanceInput {
   """An ID of a payment gateway to check."""
   gatewayId: String!
-=======
-type Mutation {
-  webhookCreate(input: WebhookCreateInput!): WebhookCreate
-  webhookDelete(id: ID!): WebhookDelete
-  webhookUpdate(id: ID!, input: WebhookUpdateInput!): WebhookUpdate
-  eventDeliveryRetry(id: ID!): EventDeliveryRetry
-  createWarehouse(input: WarehouseCreateInput!): WarehouseCreate
-  updateWarehouse(id: ID!, input: WarehouseUpdateInput!): WarehouseUpdate
-  deleteWarehouse(id: ID!): WarehouseDelete
-  assignWarehouseShippingZone(id: ID!, shippingZoneIds: [ID!]!): WarehouseShippingZoneAssign
-  unassignWarehouseShippingZone(id: ID!, shippingZoneIds: [ID!]!): WarehouseShippingZoneUnassign
-  staffNotificationRecipientCreate(input: StaffNotificationRecipientInput!): StaffNotificationRecipientCreate
-  staffNotificationRecipientUpdate(id: ID!, input: StaffNotificationRecipientInput!): StaffNotificationRecipientUpdate
-  staffNotificationRecipientDelete(id: ID!): StaffNotificationRecipientDelete
-  shopDomainUpdate(input: SiteDomainInput): ShopDomainUpdate
-  shopSettingsUpdate(input: ShopSettingsInput!): ShopSettingsUpdate
-  shopFetchTaxRates: ShopFetchTaxRates
-  shopSettingsTranslate(input: ShopSettingsTranslationInput!, languageCode: LanguageCodeEnum!): ShopSettingsTranslate
-  shopAddressUpdate(input: AddressInput): ShopAddressUpdate
-  orderSettingsUpdate(input: OrderSettingsUpdateInput!): OrderSettingsUpdate
-  giftCardSettingsUpdate(input: GiftCardSettingsUpdateInput!): GiftCardSettingsUpdate
-  shippingMethodChannelListingUpdate(id: ID!, input: ShippingMethodChannelListingInput!): ShippingMethodChannelListingUpdate
-  shippingPriceCreate(input: ShippingPriceInput!): ShippingPriceCreate
-  shippingPriceDelete(id: ID!): ShippingPriceDelete
-  shippingPriceBulkDelete(ids: [ID]!): ShippingPriceBulkDelete
-  shippingPriceUpdate(id: ID!, input: ShippingPriceInput!): ShippingPriceUpdate
-  shippingPriceTranslate(id: ID!, input: ShippingPriceTranslationInput!, languageCode: LanguageCodeEnum!): ShippingPriceTranslate
-  shippingPriceExcludeProducts(id: ID!, input: ShippingPriceExcludeProductsInput!): ShippingPriceExcludeProducts
-  shippingPriceRemoveProductFromExclude(id: ID!, products: [ID]!): ShippingPriceRemoveProductFromExclude
-  shippingZoneCreate(input: ShippingZoneCreateInput!): ShippingZoneCreate
-  shippingZoneDelete(id: ID!): ShippingZoneDelete
-  shippingZoneBulkDelete(ids: [ID]!): ShippingZoneBulkDelete
-  shippingZoneUpdate(id: ID!, input: ShippingZoneUpdateInput!): ShippingZoneUpdate
-  productAttributeAssign(operations: [ProductAttributeAssignInput]!, productTypeId: ID!): ProductAttributeAssign
-  productAttributeAssignmentUpdate(operations: [ProductAttributeAssignmentUpdateInput]!, productTypeId: ID!): ProductAttributeAssignmentUpdate
-  productAttributeUnassign(attributeIds: [ID]!, productTypeId: ID!): ProductAttributeUnassign
-  categoryCreate(input: CategoryInput!, parent: ID): CategoryCreate
-  categoryDelete(id: ID!): CategoryDelete
-  categoryBulkDelete(ids: [ID]!): CategoryBulkDelete
-  categoryUpdate(id: ID!, input: CategoryInput!): CategoryUpdate
-  categoryTranslate(id: ID!, input: TranslationInput!, languageCode: LanguageCodeEnum!): CategoryTranslate
-  collectionAddProducts(collectionId: ID!, products: [ID]!): CollectionAddProducts
-  collectionCreate(input: CollectionCreateInput!): CollectionCreate
-  collectionDelete(id: ID!): CollectionDelete
-  collectionReorderProducts(collectionId: ID!, moves: [MoveProductInput]!): CollectionReorderProducts
-  collectionBulkDelete(ids: [ID]!): CollectionBulkDelete
-  collectionRemoveProducts(collectionId: ID!, products: [ID]!): CollectionRemoveProducts
-  collectionUpdate(id: ID!, input: CollectionInput!): CollectionUpdate
-  collectionTranslate(id: ID!, input: TranslationInput!, languageCode: LanguageCodeEnum!): CollectionTranslate
-  collectionChannelListingUpdate(id: ID!, input: CollectionChannelListingUpdateInput!): CollectionChannelListingUpdate
-  productCreate(input: ProductCreateInput!): ProductCreate
-  productDelete(id: ID!): ProductDelete
-  productBulkDelete(ids: [ID]!): ProductBulkDelete
-  productUpdate(id: ID!, input: ProductInput!): ProductUpdate
-  productTranslate(id: ID!, input: TranslationInput!, languageCode: LanguageCodeEnum!): ProductTranslate
-  productChannelListingUpdate(id: ID!, input: ProductChannelListingUpdateInput!): ProductChannelListingUpdate
-  productMediaCreate(input: ProductMediaCreateInput!): ProductMediaCreate
-  productVariantReorder(moves: [ReorderInput]!, productId: ID!): ProductVariantReorder
-  productMediaDelete(id: ID!): ProductMediaDelete
-  productMediaBulkDelete(ids: [ID]!): ProductMediaBulkDelete
-  productMediaReorder(mediaIds: [ID]!, productId: ID!): ProductMediaReorder
-  productMediaUpdate(id: ID!, input: ProductMediaUpdateInput!): ProductMediaUpdate
-  productTypeCreate(input: ProductTypeInput!): ProductTypeCreate
-  productTypeDelete(id: ID!): ProductTypeDelete
-  productTypeBulkDelete(ids: [ID]!): ProductTypeBulkDelete
-  productTypeUpdate(id: ID!, input: ProductTypeInput!): ProductTypeUpdate
-  productTypeReorderAttributes(moves: [ReorderInput]!, productTypeId: ID!, type: ProductAttributeType!): ProductTypeReorderAttributes
-  productReorderAttributeValues(attributeId: ID!, moves: [ReorderInput]!, productId: ID!): ProductReorderAttributeValues
-  digitalContentCreate(input: DigitalContentUploadInput!, variantId: ID!): DigitalContentCreate
-  digitalContentDelete(variantId: ID!): DigitalContentDelete
-  digitalContentUpdate(input: DigitalContentInput!, variantId: ID!): DigitalContentUpdate
-  digitalContentUrlCreate(input: DigitalContentUrlCreateInput!): DigitalContentUrlCreate
-  productVariantCreate(input: ProductVariantCreateInput!): ProductVariantCreate
-  productVariantDelete(id: ID!): ProductVariantDelete
-  productVariantBulkCreate(product: ID!, variants: [ProductVariantBulkCreateInput]!): ProductVariantBulkCreate
-  productVariantBulkDelete(ids: [ID]!): ProductVariantBulkDelete
-  productVariantStocksCreate(stocks: [StockInput!]!, variantId: ID!): ProductVariantStocksCreate
-  productVariantStocksDelete(variantId: ID!, warehouseIds: [ID!]): ProductVariantStocksDelete
-  productVariantStocksUpdate(stocks: [StockInput!]!, variantId: ID!): ProductVariantStocksUpdate
-  productVariantUpdate(id: ID!, input: ProductVariantInput!): ProductVariantUpdate
-  productVariantSetDefault(productId: ID!, variantId: ID!): ProductVariantSetDefault
-  productVariantTranslate(id: ID!, input: NameTranslationInput!, languageCode: LanguageCodeEnum!): ProductVariantTranslate
-  productVariantChannelListingUpdate(id: ID!, input: [ProductVariantChannelListingAddInput!]!): ProductVariantChannelListingUpdate
-  productVariantReorderAttributeValues(attributeId: ID!, moves: [ReorderInput]!, variantId: ID!): ProductVariantReorderAttributeValues
-  productVariantPreorderDeactivate(id: ID!): ProductVariantPreorderDeactivate
-  variantMediaAssign(mediaId: ID!, variantId: ID!): VariantMediaAssign
-  variantMediaUnassign(mediaId: ID!, variantId: ID!): VariantMediaUnassign
-  paymentCapture(amount: PositiveDecimal, paymentId: ID!): PaymentCapture
-  paymentRefund(amount: PositiveDecimal, paymentId: ID!): PaymentRefund
-  paymentVoid(paymentId: ID!): PaymentVoid
-  paymentInitialize(channel: String, gateway: String!, paymentData: JSONString): PaymentInitialize
-  paymentCheckBalance(input: PaymentCheckBalanceInput!): PaymentCheckBalance
-  paymentCreate(id: ID!, payment: PaymentCreateInput!, transaction: TransactionInput): PaymentCreate
-  paymentUpdate(id: ID!, payment: PaymentUpdateInput, transaction: TransactionInput): PaymentUpdate
-  pageCreate(input: PageCreateInput!): PageCreate
-  pageDelete(id: ID!): PageDelete
-  pageBulkDelete(ids: [ID]!): PageBulkDelete
-  pageBulkPublish(ids: [ID]!, isPublished: Boolean!): PageBulkPublish
-  pageUpdate(id: ID!, input: PageInput!): PageUpdate
-  pageTranslate(id: ID!, input: PageTranslationInput!, languageCode: LanguageCodeEnum!): PageTranslate
-  pageTypeCreate(input: PageTypeCreateInput!): PageTypeCreate
-  pageTypeUpdate(id: ID, input: PageTypeUpdateInput!): PageTypeUpdate
-  pageTypeDelete(id: ID!): PageTypeDelete
-  pageTypeBulkDelete(ids: [ID!]!): PageTypeBulkDelete
-  pageAttributeAssign(attributeIds: [ID!]!, pageTypeId: ID!): PageAttributeAssign
-  pageAttributeUnassign(attributeIds: [ID!]!, pageTypeId: ID!): PageAttributeUnassign
-  pageTypeReorderAttributes(moves: [ReorderInput!]!, pageTypeId: ID!): PageTypeReorderAttributes
-  pageReorderAttributeValues(attributeId: ID!, moves: [ReorderInput]!, pageId: ID!): PageReorderAttributeValues
-  draftOrderComplete(id: ID!): DraftOrderComplete
-  draftOrderCreate(input: DraftOrderCreateInput!): DraftOrderCreate
-  draftOrderDelete(id: ID!): DraftOrderDelete
-  draftOrderBulkDelete(ids: [ID]!): DraftOrderBulkDelete
-  draftOrderLinesBulkDelete(ids: [ID]!): DraftOrderLinesBulkDelete @deprecated(reason: "This field will be removed in Saleor 4.0.")
-  draftOrderUpdate(id: ID!, input: DraftOrderInput!): DraftOrderUpdate
-  orderAddNote(order: ID!, input: OrderAddNoteInput!): OrderAddNote
-  orderCancel(id: ID!): OrderCancel
-  orderCapture(amount: PositiveDecimal!, id: ID!): OrderCapture
-  orderConfirm(id: ID!): OrderConfirm
-  orderFulfill(input: OrderFulfillInput!, order: ID): OrderFulfill
-  orderFulfillmentCancel(id: ID!, input: FulfillmentCancelInput): FulfillmentCancel
-  orderFulfillmentApprove(allowStockToBeExceeded: Boolean = false, id: ID!, notifyCustomer: Boolean!): FulfillmentApprove
-  orderFulfillmentUpdateTracking(id: ID!, input: FulfillmentUpdateTrackingInput!): FulfillmentUpdateTracking
-  orderFulfillmentRefundProducts(input: OrderRefundProductsInput!, order: ID!): FulfillmentRefundProducts
-  orderFulfillmentReturnProducts(input: OrderReturnProductsInput!, order: ID!): FulfillmentReturnProducts
-  orderLinesCreate(id: ID!, input: [OrderLineCreateInput]!): OrderLinesCreate
-  orderLineDelete(id: ID!): OrderLineDelete
-  orderLineUpdate(id: ID!, input: OrderLineInput!): OrderLineUpdate
-  orderDiscountAdd(input: OrderDiscountCommonInput!, orderId: ID!): OrderDiscountAdd
-  orderDiscountUpdate(discountId: ID!, input: OrderDiscountCommonInput!): OrderDiscountUpdate
-  orderDiscountDelete(discountId: ID!): OrderDiscountDelete
-  orderLineDiscountUpdate(input: OrderDiscountCommonInput!, orderLineId: ID!): OrderLineDiscountUpdate
-  orderLineDiscountRemove(orderLineId: ID!): OrderLineDiscountRemove
-  orderMarkAsPaid(id: ID!, transactionReference: String): OrderMarkAsPaid
-  orderRefund(amount: PositiveDecimal!, id: ID!): OrderRefund
-  orderUpdate(id: ID!, input: OrderUpdateInput!): OrderUpdate
-  orderUpdateShipping(order: ID!, input: OrderUpdateShippingInput!): OrderUpdateShipping
-  orderVoid(id: ID!): OrderVoid
-  orderBulkCancel(ids: [ID]!): OrderBulkCancel
-  deleteMetadata(id: ID!, keys: [String!]!): DeleteMetadata
-  deletePrivateMetadata(id: ID!, keys: [String!]!): DeletePrivateMetadata
-  updateMetadata(id: ID!, input: [MetadataInput!]!): UpdateMetadata
-  updatePrivateMetadata(id: ID!, input: [MetadataInput!]!): UpdatePrivateMetadata
-  assignNavigation(menu: ID, navigationType: NavigationType!): AssignNavigation
-  menuCreate(input: MenuCreateInput!): MenuCreate
-  menuDelete(id: ID!): MenuDelete
-  menuBulkDelete(ids: [ID]!): MenuBulkDelete
-  menuUpdate(id: ID!, input: MenuInput!): MenuUpdate
-  menuItemCreate(input: MenuItemCreateInput!): MenuItemCreate
-  menuItemDelete(id: ID!): MenuItemDelete
-  menuItemBulkDelete(ids: [ID]!): MenuItemBulkDelete
-  menuItemUpdate(id: ID!, input: MenuItemInput!): MenuItemUpdate
-  menuItemTranslate(id: ID!, input: NameTranslationInput!, languageCode: LanguageCodeEnum!): MenuItemTranslate
-  menuItemMove(menu: ID!, moves: [MenuItemMoveInput]!): MenuItemMove
-  invoiceRequest(number: String, orderId: ID!): InvoiceRequest
-  invoiceRequestDelete(id: ID!): InvoiceRequestDelete
-  invoiceCreate(input: InvoiceCreateInput!, orderId: ID!): InvoiceCreate
-  invoiceDelete(id: ID!): InvoiceDelete
-  invoiceUpdate(id: ID!, input: UpdateInvoiceInput!): InvoiceUpdate
-  invoiceSendNotification(id: ID!): InvoiceSendNotification
-  giftCardActivate(id: ID!): GiftCardActivate
-  giftCardCreate(input: GiftCardCreateInput!): GiftCardCreate
-  giftCardDelete(id: ID!): GiftCardDelete
-  giftCardDeactivate(id: ID!): GiftCardDeactivate
-  giftCardUpdate(id: ID!, input: GiftCardUpdateInput!): GiftCardUpdate
-  giftCardResend(input: GiftCardResendInput!): GiftCardResend
-  giftCardAddNote(id: ID!, input: GiftCardAddNoteInput!): GiftCardAddNote
-  giftCardBulkCreate(input: GiftCardBulkCreateInput!): GiftCardBulkCreate
-  giftCardBulkDelete(ids: [ID]!): GiftCardBulkDelete
-  giftCardBulkActivate(ids: [ID]!): GiftCardBulkActivate
-  giftCardBulkDeactivate(ids: [ID]!): GiftCardBulkDeactivate
-  pluginUpdate(channelId: ID, id: ID!, input: PluginUpdateInput!): PluginUpdate
-  externalNotificationTrigger(channel: String!, input: ExternalNotificationTriggerInput!, pluginId: String): ExternalNotificationTrigger
-  saleCreate(input: SaleInput!): SaleCreate
-  saleDelete(id: ID!): SaleDelete
-  saleBulkDelete(ids: [ID]!): SaleBulkDelete
-  saleUpdate(id: ID!, input: SaleInput!): SaleUpdate
-  saleCataloguesAdd(id: ID!, input: CatalogueInput!): SaleAddCatalogues
-  saleCataloguesRemove(id: ID!, input: CatalogueInput!): SaleRemoveCatalogues
-  saleTranslate(id: ID!, input: NameTranslationInput!, languageCode: LanguageCodeEnum!): SaleTranslate
-  saleChannelListingUpdate(id: ID!, input: SaleChannelListingInput!): SaleChannelListingUpdate
-  voucherCreate(input: VoucherInput!): VoucherCreate
-  voucherDelete(id: ID!): VoucherDelete
-  voucherBulkDelete(ids: [ID]!): VoucherBulkDelete
-  voucherUpdate(id: ID!, input: VoucherInput!): VoucherUpdate
-  voucherCataloguesAdd(id: ID!, input: CatalogueInput!): VoucherAddCatalogues
-  voucherCataloguesRemove(id: ID!, input: CatalogueInput!): VoucherRemoveCatalogues
-  voucherTranslate(id: ID!, input: NameTranslationInput!, languageCode: LanguageCodeEnum!): VoucherTranslate
-  voucherChannelListingUpdate(id: ID!, input: VoucherChannelListingInput!): VoucherChannelListingUpdate
-  exportProducts(input: ExportProductsInput!): ExportProducts
-  exportGiftCards(input: ExportGiftCardsInput!): ExportGiftCards
-  fileUpload(file: Upload!): FileUpload
-  checkoutAddPromoCode(checkoutId: ID, promoCode: String!, token: UUID): CheckoutAddPromoCode
-  checkoutBillingAddressUpdate(billingAddress: AddressInput!, checkoutId: ID, token: UUID): CheckoutBillingAddressUpdate
-  checkoutComplete(checkoutId: ID, paymentData: JSONString, redirectUrl: String, storeSource: Boolean = false, token: UUID): CheckoutComplete
-  checkoutCreate(input: CheckoutCreateInput!): CheckoutCreate
-  checkoutCustomerAttach(checkoutId: ID, customerId: ID, token: UUID): CheckoutCustomerAttach
-  checkoutCustomerDetach(checkoutId: ID, token: UUID): CheckoutCustomerDetach
-  checkoutEmailUpdate(checkoutId: ID, email: String!, token: UUID): CheckoutEmailUpdate
-  checkoutLineDelete(checkoutId: ID, lineId: ID, token: UUID): CheckoutLineDelete @deprecated(reason: "DEPRECATED: Will be removed in Saleor 4.0. Use `checkoutLinesDelete` instead.")
-  checkoutLinesDelete(linesIds: [ID]!, token: UUID!): CheckoutLinesDelete
-  checkoutLinesAdd(checkoutId: ID, lines: [CheckoutLineInput]!, token: UUID): CheckoutLinesAdd
-  checkoutLinesUpdate(checkoutId: ID, lines: [CheckoutLineInput]!, token: UUID): CheckoutLinesUpdate
-  checkoutRemovePromoCode(checkoutId: ID, promoCode: String, promoCodeId: ID, token: UUID): CheckoutRemovePromoCode
-  checkoutPaymentCreate(checkoutId: ID, input: PaymentInput!, token: UUID): CheckoutPaymentCreate
-  checkoutShippingAddressUpdate(checkoutId: ID, shippingAddress: AddressInput!, token: UUID): CheckoutShippingAddressUpdate
-  checkoutShippingMethodUpdate(checkoutId: ID, shippingMethodId: ID!, token: UUID): CheckoutShippingMethodUpdate @deprecated(reason: "This field will be removed in Saleor 4.0. Use `checkoutDeliveryMethodUpdate` instead.")
-  checkoutDeliveryMethodUpdate(deliveryMethodId: ID, token: UUID): CheckoutDeliveryMethodUpdate
-  checkoutLanguageCodeUpdate(checkoutId: ID, languageCode: LanguageCodeEnum!, token: UUID): CheckoutLanguageCodeUpdate
-  orderFromCheckoutCreate(clearCheckout: Boolean = true, id: ID!): OrderFromCheckoutCreate
-  channelCreate(input: ChannelCreateInput!): ChannelCreate
-  channelUpdate(id: ID!, input: ChannelUpdateInput!): ChannelUpdate
-  channelDelete(id: ID!, input: ChannelDeleteInput): ChannelDelete
-  channelActivate(id: ID!): ChannelActivate
-  channelDeactivate(id: ID!): ChannelDeactivate
-  attributeCreate(input: AttributeCreateInput!): AttributeCreate
-  attributeDelete(id: ID!): AttributeDelete
-  attributeUpdate(id: ID!, input: AttributeUpdateInput!): AttributeUpdate
-  attributeTranslate(id: ID!, input: NameTranslationInput!, languageCode: LanguageCodeEnum!): AttributeTranslate
-  attributeBulkDelete(ids: [ID]!): AttributeBulkDelete
-  attributeValueBulkDelete(ids: [ID]!): AttributeValueBulkDelete
-  attributeValueCreate(attribute: ID!, input: AttributeValueCreateInput!): AttributeValueCreate
-  attributeValueDelete(id: ID!): AttributeValueDelete
-  attributeValueUpdate(id: ID!, input: AttributeValueUpdateInput!): AttributeValueUpdate
-  attributeValueTranslate(id: ID!, input: AttributeValueTranslationInput!, languageCode: LanguageCodeEnum!): AttributeValueTranslate
-  attributeReorderValues(attributeId: ID!, moves: [ReorderInput]!): AttributeReorderValues
-  appCreate(input: AppInput!): AppCreate
-  appUpdate(id: ID!, input: AppInput!): AppUpdate
-  appDelete(id: ID!): AppDelete
-  appTokenCreate(input: AppTokenInput!): AppTokenCreate
-  appTokenDelete(id: ID!): AppTokenDelete
-  appTokenVerify(token: String!): AppTokenVerify
-  appInstall(input: AppInstallInput!): AppInstall
-  appRetryInstall(activateAfterInstallation: Boolean = true, id: ID!): AppRetryInstall
-  appDeleteFailedInstallation(id: ID!): AppDeleteFailedInstallation
-  appFetchManifest(manifestUrl: String!): AppFetchManifest
-  appActivate(id: ID!): AppActivate
-  appDeactivate(id: ID!): AppDeactivate
-  tokenCreate(email: String!, password: String!): CreateToken
-  tokenRefresh(csrfToken: String, refreshToken: String): RefreshToken
-  tokenVerify(token: String!): VerifyToken
-  tokensDeactivateAll: DeactivateAllUserTokens
-  externalAuthenticationUrl(input: JSONString!, pluginId: String!): ExternalAuthenticationUrl
-  externalObtainAccessTokens(input: JSONString!, pluginId: String!): ExternalObtainAccessTokens
-  externalRefresh(input: JSONString!, pluginId: String!): ExternalRefresh
-  externalLogout(input: JSONString!, pluginId: String!): ExternalLogout
-  externalVerify(input: JSONString!, pluginId: String!): ExternalVerify
-  requestPasswordReset(channel: String, email: String!, redirectUrl: String!): RequestPasswordReset
-  confirmAccount(email: String!, token: String!): ConfirmAccount
-  setPassword(email: String!, password: String!, token: String!): SetPassword
-  passwordChange(newPassword: String!, oldPassword: String!): PasswordChange
-  requestEmailChange(channel: String, newEmail: String!, password: String!, redirectUrl: String!): RequestEmailChange
-  confirmEmailChange(channel: String, token: String!): ConfirmEmailChange
-  accountAddressCreate(input: AddressInput!, type: AddressTypeEnum): AccountAddressCreate
-  accountAddressUpdate(id: ID!, input: AddressInput!): AccountAddressUpdate
-  accountAddressDelete(id: ID!): AccountAddressDelete
-  accountSetDefaultAddress(id: ID!, type: AddressTypeEnum!): AccountSetDefaultAddress
-  accountRegister(input: AccountRegisterInput!): AccountRegister
-  accountUpdate(input: AccountInput!): AccountUpdate
-  accountRequestDeletion(channel: String, redirectUrl: String!): AccountRequestDeletion
-  accountDelete(token: String!): AccountDelete
-  addressCreate(input: AddressInput!, userId: ID!): AddressCreate
-  addressUpdate(id: ID!, input: AddressInput!): AddressUpdate
-  addressDelete(id: ID!): AddressDelete
-  addressSetDefault(addressId: ID!, type: AddressTypeEnum!, userId: ID!): AddressSetDefault
-  customerCreate(input: UserCreateInput!): CustomerCreate
-  customerUpdate(id: ID!, input: CustomerInput!): CustomerUpdate
-  customerDelete(id: ID!): CustomerDelete
-  customerBulkDelete(ids: [ID]!): CustomerBulkDelete
-  staffCreate(input: StaffCreateInput!): StaffCreate
-  staffUpdate(id: ID!, input: StaffUpdateInput!): StaffUpdate
-  staffDelete(id: ID!): StaffDelete
-  staffBulkDelete(ids: [ID]!): StaffBulkDelete
-  userAvatarUpdate(image: Upload!): UserAvatarUpdate
-  userAvatarDelete: UserAvatarDelete
-  userBulkSetActive(ids: [ID]!, isActive: Boolean!): UserBulkSetActive
-  permissionGroupCreate(input: PermissionGroupCreateInput!): PermissionGroupCreate
-  permissionGroupUpdate(id: ID!, input: PermissionGroupUpdateInput!): PermissionGroupUpdate
-  permissionGroupDelete(id: ID!): PermissionGroupDelete
-}
->>>>>>> 1ec2b84e
 
   """Payment method name."""
   method: String!
@@ -12435,6 +12224,149 @@
 
   """Amount of money."""
   amount: PositiveDecimal!
+}
+
+"""
+Note: this feature is in a preview state and can be subject to changes at later point. Create payment for checkout or order.
+"""
+type PaymentCreate {
+  payment: Payment
+  errors: [PaymentCreateError!]!
+}
+
+type PaymentCreateError {
+  """
+  Name of a field that caused the error. A value of `null` indicates that the error isn't associated with a particular field.
+  """
+  field: String
+
+  """The error message."""
+  message: String
+
+  """The error code."""
+  code: PaymentCreateErrorCode!
+}
+
+"""An enumeration."""
+enum PaymentCreateErrorCode {
+  INVALID
+  GRAPHQL_ERROR
+  NOT_FOUND
+  INCORRECT_CURRENCY
+  METADATA_KEY_REQUIRED
+}
+
+input PaymentCreateInput {
+  """Status of the payment."""
+  status: String!
+
+  """Payment type used for this payment."""
+  type: String!
+
+  """Reference of the payment."""
+  reference: String
+
+  """List of all possible actions for the payment"""
+  availableActions: [PaymentActionEnum!]
+
+  """Amount authorized by this payment."""
+  amountAuthorized: MoneyInput
+
+  """Amount captured by this payment."""
+  amountCaptured: MoneyInput
+
+  """Amount refunded by this payment."""
+  amountRefunded: MoneyInput
+
+  """Amount refunded by this payment."""
+  amountVoided: MoneyInput
+
+  """User public metadata."""
+  metadata: [MetadataInput!]
+
+  """User public metadata."""
+  privateMetadata: [MetadataInput!]
+}
+
+input MetadataInput {
+  """Key of a metadata item."""
+  key: String!
+
+  """Value of a metadata item."""
+  value: String!
+}
+
+input TransactionInput {
+  """Current status of the payment transaction."""
+  status: TransactionStatus!
+
+  """Reference of the transaction."""
+  reference: String
+
+  """Name of the transaction."""
+  name: String
+}
+
+"""
+Note: this feature is in a preview state and can be subject to changes at later point. Create payment for checkout or order.
+"""
+type PaymentUpdate {
+  payment: Payment
+  errors: [PaymentUpdateError!]!
+}
+
+type PaymentUpdateError {
+  """
+  Name of a field that caused the error. A value of `null` indicates that the error isn't associated with a particular field.
+  """
+  field: String
+
+  """The error message."""
+  message: String
+
+  """The error code."""
+  code: PaymentUpdateErrorCode!
+}
+
+"""An enumeration."""
+enum PaymentUpdateErrorCode {
+  INVALID
+  GRAPHQL_ERROR
+  NOT_FOUND
+  INCORRECT_CURRENCY
+  METADATA_KEY_REQUIRED
+}
+
+input PaymentUpdateInput {
+  """Status of the payment."""
+  status: String
+
+  """Payment type used for this payment."""
+  type: String
+
+  """Reference of the payment."""
+  reference: String
+
+  """List of all possible actions for the payment"""
+  availableActions: [PaymentActionEnum!]
+
+  """Amount authorized by this payment."""
+  amountAuthorized: MoneyInput
+
+  """Amount captured by this payment."""
+  amountCaptured: MoneyInput
+
+  """Amount refunded by this payment."""
+  amountRefunded: MoneyInput
+
+  """Amount refunded by this payment."""
+  amountVoided: MoneyInput
+
+  """User public metadata."""
+  metadata: [MetadataInput!]
+
+  """User public metadata."""
+  privateMetadata: [MetadataInput!]
 }
 
 """Creates a new page."""
@@ -12553,40 +12485,11 @@
   seo: SeoInput
 }
 
-<<<<<<< HEAD
 """Creates/updates translations for a page."""
 type PageTranslate {
   translationErrors: [TranslationError!]! @deprecated(reason: "This field will be removed in Saleor 4.0. Use `errors` field instead.")
   errors: [TranslationError!]!
   page: PageTranslatableContent
-=======
-type OrderEvent implements Node {
-  id: ID!
-  date: DateTime
-  type: OrderEventsEnum
-  user: User
-  app: App
-  message: String
-  email: String
-  emailType: OrderEventsEmailsEnum
-  amount: Float
-  paymentId: String
-  paymentGateway: String
-  quantity: Int
-  composedId: String
-  orderNumber: String
-  invoiceNumber: String
-  oversoldItems: [String]
-  lines: [OrderEventOrderLineObject]
-  fulfilledItems: [FulfillmentLine]
-  warehouse: Warehouse
-  transactionReference: String
-  shippingCostsIncluded: Boolean
-  relatedOrder: Order
-  discount: OrderEventDiscountObject
-  status: TransactionStatus
-  reference: String
->>>>>>> 1ec2b84e
 }
 
 input PageTranslationInput {
@@ -13199,7 +13102,6 @@
   item: ObjectWithMetadata
 }
 
-<<<<<<< HEAD
 type MetadataError {
   """
   Name of a field that caused the error. A value of `null` indicates that the error isn't associated with a particular field.
@@ -13211,42 +13113,6 @@
 
   """The error code."""
   code: MetadataErrorCode!
-=======
-type Payment implements Node & ObjectWithMetadata {
-  id: ID!
-  privateMetadata: [MetadataItem]!
-  metadata: [MetadataItem]!
-  checkout: Checkout
-  order: Order
-  actions: [PaymentActionEnum!]!
-  total: Money
-  authorizedAmount: Money!
-  refundedAmount: Money!
-  voidedAmount: Money!
-  capturedAmount: Money!
-  gateway: String! @deprecated(reason: "This field will be removed in Saleor 4.0. Use new checkout flow.")
-  isActive: Boolean! @deprecated(reason: "This field will be removed in Saleor 4.0. Use new checkout flow.")
-  created: DateTime!
-  modified: DateTime!
-  token: String! @deprecated(reason: "This field will be removed in Saleor 4.0. Use new checkout flow.")
-  paymentMethodType: String! @deprecated(reason: "This field will be removed in Saleor 4.0. Use new checkout flow.")
-  customerIpAddress: String @deprecated(reason: "This field will be removed in Saleor 4.0. Use new checkout flow.")
-  chargeStatus: PaymentChargeStatusEnum! @deprecated(reason: "This field will be removed in Saleor 4.0. Use new checkout flow.")
-  transactions: [Transaction] @deprecated(reason: "This field will be removed in Saleor 4.0. Use new checkout flow.")
-  availableCaptureAmount: Money @deprecated(reason: "This field will be removed in Saleor 4.0. Use new checkout flow.")
-  availableRefundAmount: Money @deprecated(reason: "This field will be removed in Saleor 4.0. Use new checkout flow.")
-  creditCard: CreditCard @deprecated(reason: "This field will be removed in Saleor 4.0. Use new checkout flow.")
-  status: String!
-  type: String!
-  reference: String!
-}
-
-enum PaymentActionEnum {
-  CAPTURE
-  REFUND
-  VOID
-  MARK_AS_PAID
->>>>>>> 1ec2b84e
 }
 
 """An enumeration."""
@@ -13272,14 +13138,6 @@
   item: ObjectWithMetadata
 }
 
-input MetadataInput {
-  """Key of a metadata item."""
-  key: String!
-
-  """Value of a metadata item."""
-  value: String!
-}
-
 """Updates private metadata of an object."""
 type UpdatePrivateMetadata {
   metadataErrors: [MetadataError!]! @deprecated(reason: "This field will be removed in Saleor 4.0. Use `errors` field instead.")
@@ -13295,46 +13153,10 @@
   errors: [MenuError!]!
 }
 
-<<<<<<< HEAD
 type MenuError {
   """
   Name of a field that caused the error. A value of `null` indicates that the error isn't associated with a particular field.
   """
-=======
-type PaymentCreate {
-  payment: Payment
-  errors: [PaymentCreateError!]!
-}
-
-type PaymentCreateError {
-  field: String
-  message: String
-  code: PaymentCreateErrorCode!
-}
-
-enum PaymentCreateErrorCode {
-  INVALID
-  GRAPHQL_ERROR
-  NOT_FOUND
-  INCORRECT_CURRENCY
-  METADATA_KEY_REQUIRED
-}
-
-input PaymentCreateInput {
-  status: String!
-  type: String!
-  reference: String
-  availableActions: [PaymentActionEnum!]
-  amountAuthorized: MoneyInput
-  amountCaptured: MoneyInput
-  amountRefunded: MoneyInput
-  amountVoided: MoneyInput
-  metadata: [MetadataInput!]
-  privateMetadata: [MetadataInput!]
-}
-
-type PaymentError {
->>>>>>> 1ec2b84e
   field: String
 
   """The error message."""
@@ -13467,51 +13289,12 @@
   menuItem: MenuItem
 }
 
-<<<<<<< HEAD
 """Deletes menu items."""
 type MenuItemBulkDelete {
   """Returns how many objects were affected."""
   count: Int!
   menuErrors: [MenuError!]! @deprecated(reason: "This field will be removed in Saleor 4.0. Use `errors` field instead.")
   errors: [MenuError!]!
-=======
-type PaymentUpdate {
-  payment: Payment
-  errors: [PaymentUpdateError!]!
-}
-
-type PaymentUpdateError {
-  field: String
-  message: String
-  code: PaymentUpdateErrorCode!
-}
-
-enum PaymentUpdateErrorCode {
-  INVALID
-  GRAPHQL_ERROR
-  NOT_FOUND
-  INCORRECT_CURRENCY
-  METADATA_KEY_REQUIRED
-}
-
-input PaymentUpdateInput {
-  status: String
-  type: String
-  reference: String
-  availableActions: [PaymentActionEnum!]
-  amountAuthorized: MoneyInput
-  amountCaptured: MoneyInput
-  amountRefunded: MoneyInput
-  amountVoided: MoneyInput
-  metadata: [MetadataInput!]
-  privateMetadata: [MetadataInput!]
-}
-
-type PaymentVoid {
-  payment: Payment
-  paymentErrors: [PaymentError!]! @deprecated(reason: "This field will be removed in Saleor 4.0. Use `errors` field instead.")
-  errors: [PaymentError!]!
->>>>>>> 1ec2b84e
 }
 
 """Updates a menu item."""
@@ -15226,7 +15009,6 @@
   errors: [AppError!]!
 }
 
-<<<<<<< HEAD
 """The manifest definition."""
 type Manifest {
   identifier: String!
@@ -15247,34 +15029,6 @@
 type AppManifestExtension {
   """List of the app extension's permissions."""
   permissions: [Permission!]!
-=======
-input TransactionInput {
-  status: TransactionStatus!
-  reference: String
-  name: String
-}
-
-enum TransactionKind {
-  EXTERNAL
-  AUTH
-  PENDING
-  ACTION_TO_CONFIRM
-  REFUND
-  REFUND_ONGOING
-  CAPTURE
-  VOID
-  CONFIRM
-  CANCEL
-}
-
-enum TransactionStatus {
-  PENDING
-  SUCCESS
-  FAILURE
-}
-
-union TranslatableItem = ProductTranslatableContent | CollectionTranslatableContent | CategoryTranslatableContent | AttributeTranslatableContent | AttributeValueTranslatableContent | ProductVariantTranslatableContent | PageTranslatableContent | ShippingMethodTranslatableContent | SaleTranslatableContent | VoucherTranslatableContent | MenuItemTranslatableContent
->>>>>>> 1ec2b84e
 
   """Label of the extension to show in the dashboard."""
   label: String!
