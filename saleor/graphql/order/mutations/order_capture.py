import graphene
from django.core.exceptions import ValidationError

from ....core.permissions import OrderPermissions
from ....order.actions import order_captured
from ....order.error_codes import OrderErrorCode
from ....order.fetch import fetch_order_info
<<<<<<< HEAD
from ....payment import TransactionKind, gateway
from ...app.dataloaders import load_app
=======
from ....payment import PaymentError, TransactionKind, gateway
from ....payment.gateway import request_charge_action
from ...app.dataloaders import get_app_promise
>>>>>>> 10356eb2
from ...core.mutations import BaseMutation
from ...core.scalars import PositiveDecimal
from ...core.types import OrderError
from ...plugins.dataloaders import get_plugin_manager_promise
from ...site.dataloaders import get_site_promise
from ..types import Order
from .utils import clean_payment, try_payment_action


def clean_order_capture(payment):
    clean_payment(payment)
    if not payment.is_active:
        raise ValidationError(
            {
                "payment": ValidationError(
                    "Only pre-authorized payments can be captured",
                    code=OrderErrorCode.CAPTURE_INACTIVE_PAYMENT,
                )
            }
        )


class OrderCapture(BaseMutation):
    order = graphene.Field(Order, description="Captured order.")

    class Arguments:
        id = graphene.ID(required=True, description="ID of the order to capture.")
        amount = PositiveDecimal(
            required=True, description="Amount of money to capture."
        )

    class Meta:
        description = "Capture an order."
        permissions = (OrderPermissions.MANAGE_ORDERS,)
        error_type_class = OrderError
        error_type_field = "order_errors"

    @classmethod
    def perform_mutation(cls, _root, info, amount, **data):
        if amount <= 0:
            raise ValidationError(
                {
                    "amount": ValidationError(
                        "Amount should be a positive number.",
                        code=OrderErrorCode.ZERO_QUANTITY,
                    )
                }
            )

        order = cls.get_node_or_error(info, data.get("id"), only_type=Order)

<<<<<<< HEAD
        app = load_app(info.context)
        manager = load_plugin_manager(info.context)
        order_info = fetch_order_info(order)
        payment = order_info.payment
        clean_order_capture(payment)
        transaction = try_payment_action(
            order,
            info.context.user,
            app,
            payment,
            gateway.capture,
            payment,
            manager,
            amount=amount,
            channel_slug=order.channel.slug,
        )
        order_info.payment.refresh_from_db()
        # Confirm that we changed the status to capture. Some payment can receive
        # asynchronous webhook with update status
        if transaction.kind == TransactionKind.CAPTURE:
            site = get_site_promise(info.context).get()
            order_captured(
                order_info,
=======
        app = get_app_promise(info.context).get()
        manager = get_plugin_manager_promise(info.context).get()
        if payment_transactions := list(order.payment_transactions.all()):
            try:
                # We use the last transaction as we don't have a possibility to
                # provide way of handling multiple transaction here
                payment_transaction = payment_transactions[-1]
                request_charge_action(
                    transaction=payment_transaction,
                    manager=manager,
                    charge_value=amount,
                    channel_slug=order.channel.slug,
                    user=info.context.user,
                    app=app,
                )
            except PaymentError as e:
                raise ValidationError(
                    str(e),
                    code=OrderErrorCode.MISSING_TRANSACTION_ACTION_REQUEST_WEBHOOK,
                )
        else:
            order_info = fetch_order_info(order)
            payment = order_info.payment
            clean_order_capture(payment)
            transaction = try_payment_action(
                order,
>>>>>>> 10356eb2
                info.context.user,
                app,
                amount,
                payment,
                manager,
                site.settings,
            )
        return OrderCapture(order=order)<|MERGE_RESOLUTION|>--- conflicted
+++ resolved
@@ -5,14 +5,8 @@
 from ....order.actions import order_captured
 from ....order.error_codes import OrderErrorCode
 from ....order.fetch import fetch_order_info
-<<<<<<< HEAD
 from ....payment import TransactionKind, gateway
-from ...app.dataloaders import load_app
-=======
-from ....payment import PaymentError, TransactionKind, gateway
-from ....payment.gateway import request_charge_action
 from ...app.dataloaders import get_app_promise
->>>>>>> 10356eb2
 from ...core.mutations import BaseMutation
 from ...core.scalars import PositiveDecimal
 from ...core.types import OrderError
@@ -64,9 +58,8 @@
 
         order = cls.get_node_or_error(info, data.get("id"), only_type=Order)
 
-<<<<<<< HEAD
-        app = load_app(info.context)
-        manager = load_plugin_manager(info.context)
+        app = get_app_promise(info.context).get()
+        manager = get_plugin_manager_promise(info.context).get()
         order_info = fetch_order_info(order)
         payment = order_info.payment
         clean_order_capture(payment)
@@ -88,34 +81,6 @@
             site = get_site_promise(info.context).get()
             order_captured(
                 order_info,
-=======
-        app = get_app_promise(info.context).get()
-        manager = get_plugin_manager_promise(info.context).get()
-        if payment_transactions := list(order.payment_transactions.all()):
-            try:
-                # We use the last transaction as we don't have a possibility to
-                # provide way of handling multiple transaction here
-                payment_transaction = payment_transactions[-1]
-                request_charge_action(
-                    transaction=payment_transaction,
-                    manager=manager,
-                    charge_value=amount,
-                    channel_slug=order.channel.slug,
-                    user=info.context.user,
-                    app=app,
-                )
-            except PaymentError as e:
-                raise ValidationError(
-                    str(e),
-                    code=OrderErrorCode.MISSING_TRANSACTION_ACTION_REQUEST_WEBHOOK,
-                )
-        else:
-            order_info = fetch_order_info(order)
-            payment = order_info.payment
-            clean_order_capture(payment)
-            transaction = try_payment_action(
-                order,
->>>>>>> 10356eb2
                 info.context.user,
                 app,
                 amount,
