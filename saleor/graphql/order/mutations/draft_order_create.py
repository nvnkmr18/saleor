--- conflicted
+++ resolved
@@ -116,12 +116,8 @@
         billing_address = data.pop("billing_address", None)
         redirect_url = data.pop("redirect_url", None)
         channel_id = data.pop("channel_id", None)
-<<<<<<< HEAD
-
-=======
         manager = load_plugin_manager(info.context)
-        site = load_site(info.context)
->>>>>>> cc5008ad
+
         shipping_method = get_shipping_model_by_object_id(
             object_id=data.pop("shipping_method", None), raise_error=False
         )
@@ -282,23 +278,14 @@
             instance.billing_address = billing_address.get_copy()
 
     @staticmethod
-<<<<<<< HEAD
-    def _save_lines(info, instance, lines_data, app):
-=======
-    def _save_lines(info, instance, lines_data, app, site, manager):
->>>>>>> cc5008ad
+    def _save_lines(info, instance, lines_data, app, manager):
         if lines_data:
             lines = []
             for line_data in lines_data:
                 new_line = create_order_line(
                     instance,
                     line_data,
-<<<<<<< HEAD
-                    info.context.plugins,
-=======
                     manager,
-                    site.settings,
->>>>>>> cc5008ad
                 )
                 lines.append(new_line)
 
@@ -336,28 +323,19 @@
         manager = load_plugin_manager(info.context)
         app = load_app(info.context)
         return cls._save_draft_order(
-<<<<<<< HEAD
-            info, instance, cleaned_input, is_new_instance=True, app=app
-=======
             info,
             instance,
             cleaned_input,
             is_new_instance=True,
             app=app,
-            site=site,
             manager=manager,
->>>>>>> cc5008ad
         )
 
     @classmethod
     @traced_atomic_transaction()
-<<<<<<< HEAD
-    def _save_draft_order(cls, info, instance, cleaned_input, *, is_new_instance, app):
-=======
     def _save_draft_order(
-        cls, info, instance, cleaned_input, *, is_new_instance, app, site, manager
+        cls, info, instance, cleaned_input, *, is_new_instance, app, manager
     ):
->>>>>>> cc5008ad
         # Process addresses
         cls._save_addresses(info, instance, cleaned_input)
 
@@ -366,13 +344,9 @@
 
         try:
             # Process any lines to add
-<<<<<<< HEAD
-            cls._save_lines(info, instance, cleaned_input.get("lines_data"), app)
-=======
             cls._save_lines(
-                info, instance, cleaned_input.get("lines_data"), app, site, manager
-            )
->>>>>>> cc5008ad
+                info, instance, cleaned_input.get("lines_data"), app, manager
+            )
         except TaxError as tax_error:
             raise ValidationError(
                 "Unable to calculate taxes - %s" % str(tax_error),
