--- conflicted
+++ resolved
@@ -4,7 +4,6 @@
 from ....core.tracing import traced_atomic_transaction
 from ....order import events
 from ....order.utils import invalidate_order_prices, remove_discount_from_order_line
-from ...account.dataloaders import load_user
 from ...app.dataloaders import load_app
 from ...core.types import OrderError
 from ...plugins.dataloaders import load_plugin_manager
@@ -61,21 +60,5 @@
                 line=order_line,
             )
 
-<<<<<<< HEAD
-        remove_discount_from_order_line(
-            order_line, order, manager=manager, tax_included=tax_included
-        )
-        app = load_app(info.context)
-        user = load_user(info.context)
-        events.order_line_discount_removed_event(
-            order=order,
-            user=user,
-            app=app,
-            line=order_line,
-        )
-
-        invalidate_order_prices(order, save=True)
-=======
             invalidate_order_prices(order, save=True)
->>>>>>> 7b75079a
         return OrderLineDiscountRemove(order_line=order_line, order=order)