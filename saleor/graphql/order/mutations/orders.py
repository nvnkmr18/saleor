import graphene
from django.core.exceptions import ValidationError

from ....account.models import User
from ....core.permissions import OrderPermissions
from ....core.taxes import zero_taxed_money
from ....order import events, models
from ....order.actions import (
    cancel_order,
    clean_mark_order_as_paid,
    mark_order_as_paid,
    order_captured,
    order_refunded,
    order_shipping_updated,
    order_voided,
)
from ....order.error_codes import InvoiceErrorCode, OrderErrorCode
from ....order.utils import get_valid_shipping_methods_for_order
from ....payment import CustomPaymentChoices, PaymentError, gateway
from ...account.types import AddressInput
from ...core.mutations import BaseMutation, ModelDeleteMutation, ModelMutation
from ...core.scalars import Decimal
from ...core.types.common import InvoiceError, OrderError
from ...meta.deprecated.mutations import ClearMetaBaseMutation, UpdateMetaBaseMutation
from ...meta.deprecated.types import MetaInput, MetaPath
from ...order.enums import InvoiceStatus
from ...order.mutations.draft_orders import DraftOrderUpdate
from ...order.types import Invoice, Order, OrderEvent
from ...shipping.types import ShippingMethod


def clean_order_update_shipping(order, method):
    if not order.shipping_address:
        raise ValidationError(
            {
                "order": ValidationError(
                    "Cannot choose a shipping method for an order without "
                    "the shipping address.",
                    code=OrderErrorCode.ORDER_NO_SHIPPING_ADDRESS,
                )
            }
        )

    valid_methods = get_valid_shipping_methods_for_order(order)
    if valid_methods is None or method.pk not in valid_methods.values_list(
        "id", flat=True
    ):
        raise ValidationError(
            {
                "shipping_method": ValidationError(
                    "Shipping method cannot be used with this order.",
                    code=OrderErrorCode.SHIPPING_METHOD_NOT_APPLICABLE,
                )
            }
        )


def clean_order_cancel(order):
    if order and not order.can_cancel():
        raise ValidationError(
            {
                "order": ValidationError(
                    "This order can't be canceled.",
                    code=OrderErrorCode.CANNOT_CANCEL_ORDER,
                )
            }
        )


def clean_payment(payment):
    if not payment:
        raise ValidationError(
            {
                "payment": ValidationError(
                    "There's no payment associated with the order.",
                    code=OrderErrorCode.PAYMENT_MISSING,
                )
            }
        )


def clean_order_capture(payment):
    clean_payment(payment)
    if not payment.is_active:
        raise ValidationError(
            {
                "payment": ValidationError(
                    "Only pre-authorized payments can be captured",
                    code=OrderErrorCode.CAPTURE_INACTIVE_PAYMENT,
                )
            }
        )


def clean_void_payment(payment):
    """Check for payment errors."""
    clean_payment(payment)
    if not payment.is_active:
        raise ValidationError(
            {
                "payment": ValidationError(
                    "Only pre-authorized payments can be voided",
                    code=OrderErrorCode.VOID_INACTIVE_PAYMENT,
                )
            }
        )


def clean_refund_payment(payment):
    clean_payment(payment)
    if payment.gateway == CustomPaymentChoices.MANUAL:
        raise ValidationError(
            {
                "payment": ValidationError(
                    "Manual payments can not be refunded.",
                    code=OrderErrorCode.CANNOT_REFUND,
                )
            }
        )


def try_payment_action(order, user, payment, func, *args, **kwargs):
    try:
        func(*args, **kwargs)
    except (PaymentError, ValueError) as e:
        message = str(e)
        events.payment_failed_event(
            order=order, user=user, message=message, payment=payment
        )
        raise ValidationError(
            {"payment": ValidationError(message, code=OrderErrorCode.PAYMENT_ERROR)}
        )
    return True


class OrderUpdateInput(graphene.InputObjectType):
    billing_address = AddressInput(description="Billing address of the customer.")
    user_email = graphene.String(description="Email address of the customer.")
    shipping_address = AddressInput(description="Shipping address of the customer.")


class OrderUpdate(DraftOrderUpdate):
    class Arguments:
        id = graphene.ID(required=True, description="ID of an order to update.")
        input = OrderUpdateInput(
            required=True, description="Fields required to update an order."
        )

    class Meta:
        description = "Updates an order."
        model = models.Order
        permissions = (OrderPermissions.MANAGE_ORDERS,)
        error_type_class = OrderError
        error_type_field = "order_errors"

    @classmethod
    def clean_input(cls, info, instance, data):
        draft_order_cleaned_input = super().clean_input(info, instance, data)

        # We must to filter out field added by DraftOrderUpdate
        editable_fields = ["billing_address", "shipping_address", "user_email"]
        cleaned_input = {}
        for key in draft_order_cleaned_input:
            if key in editable_fields:
                cleaned_input[key] = draft_order_cleaned_input[key]
        return cleaned_input

    @classmethod
    def save(cls, info, instance, cleaned_input):
        super().save(info, instance, cleaned_input)
        if instance.user_email:
            user = User.objects.filter(email=instance.user_email).first()
            instance.user = user
        instance.save()


class OrderUpdateShippingInput(graphene.InputObjectType):
    shipping_method = graphene.ID(
        description="ID of the selected shipping method.", name="shippingMethod"
    )


class OrderUpdateShipping(BaseMutation):
    order = graphene.Field(Order, description="Order with updated shipping method.")

    class Arguments:
        id = graphene.ID(
            required=True,
            name="order",
            description="ID of the order to update a shipping method.",
        )
        input = OrderUpdateShippingInput(
            description="Fields required to change shipping method of the order."
        )

    class Meta:
        description = "Updates a shipping method of the order."
        permissions = (OrderPermissions.MANAGE_ORDERS,)
        error_type_class = OrderError
        error_type_field = "order_errors"

    @classmethod
    def perform_mutation(cls, _root, info, **data):
        order = cls.get_node_or_error(info, data.get("id"), only_type=Order)
        data = data.get("input")

        if not data["shipping_method"]:
            if not order.is_draft() and order.is_shipping_required():
                raise ValidationError(
                    {
                        "shipping_method": ValidationError(
                            "Shipping method is required for this order.",
                            code=OrderErrorCode.SHIPPING_METHOD_REQUIRED,
                        )
                    }
                )

            order.shipping_method = None
            order.shipping_price = zero_taxed_money()
            order.shipping_method_name = None
            order.save(
                update_fields=[
                    "currency",
                    "shipping_method",
                    "shipping_price_net_amount",
                    "shipping_price_gross_amount",
                    "shipping_method_name",
                ]
            )
            return OrderUpdateShipping(order=order)

        method = cls.get_node_or_error(
            info,
            data["shipping_method"],
            field="shipping_method",
            only_type=ShippingMethod,
        )

        clean_order_update_shipping(order, method)

        order.shipping_method = method
        order.shipping_price = info.context.extensions.calculate_order_shipping(order)
        order.shipping_method_name = method.name
        order.save(
            update_fields=[
                "currency",
                "shipping_method",
                "shipping_method_name",
                "shipping_price_net_amount",
                "shipping_price_gross_amount",
            ]
        )
        # Post-process the results
        order_shipping_updated(order)
        return OrderUpdateShipping(order=order)


class OrderAddNoteInput(graphene.InputObjectType):
    message = graphene.String(
        description="Note message.", name="message", required=True
    )


class OrderAddNote(BaseMutation):
    order = graphene.Field(Order, description="Order with the note added.")
    event = graphene.Field(OrderEvent, description="Order note created.")

    class Arguments:
        id = graphene.ID(
            required=True,
            description="ID of the order to add a note for.",
            name="order",
        )
        input = OrderAddNoteInput(
            required=True, description="Fields required to create a note for the order."
        )

    class Meta:
        description = "Adds note to the order."
        permissions = (OrderPermissions.MANAGE_ORDERS,)
        error_type_class = OrderError
        error_type_field = "order_errors"

    @classmethod
    def clean_input(cls, _info, _instance, data):
        message = data["input"]["message"].strip()
        if not message:
            raise ValidationError(
                {
                    "message": ValidationError(
                        "Message can't be empty.", code=OrderErrorCode.REQUIRED,
                    )
                }
            )
        data["input"]["message"] = message
        return data

    @classmethod
    def perform_mutation(cls, _root, info, **data):
        order = cls.get_node_or_error(info, data.get("id"), only_type=Order)
        cleaned_input = cls.clean_input(info, order, data)
        event = events.order_note_added_event(
            order=order,
            user=info.context.user,
            message=cleaned_input["input"]["message"],
        )
        return OrderAddNote(order=order, event=event)


class OrderCancel(BaseMutation):
    order = graphene.Field(Order, description="Canceled order.")

    class Arguments:
        id = graphene.ID(required=True, description="ID of the order to cancel.")
        restock = graphene.Boolean(
            required=True, description="Determine if lines will be restocked or not."
        )

    class Meta:
        description = "Cancel an order."
        permissions = (OrderPermissions.MANAGE_ORDERS,)
        error_type_class = OrderError
        error_type_field = "order_errors"

    @classmethod
    def perform_mutation(cls, _root, info, restock, **data):
        order = cls.get_node_or_error(info, data.get("id"), only_type=Order)
        clean_order_cancel(order)
        cancel_order(order=order, user=info.context.user, restock=restock)
        return OrderCancel(order=order)


class OrderMarkAsPaid(BaseMutation):
    order = graphene.Field(Order, description="Order marked as paid.")

    class Arguments:
        id = graphene.ID(required=True, description="ID of the order to mark paid.")

    class Meta:
        description = "Mark order as manually paid."
        permissions = (OrderPermissions.MANAGE_ORDERS,)
        error_type_class = OrderError
        error_type_field = "order_errors"

    @classmethod
    def clean_billing_address(cls, instance):
        if not instance.billing_address:
            raise ValidationError(
                "Order billing address is required to mark order as paid.",
                code=OrderErrorCode.BILLING_ADDRESS_NOT_SET,
            )

    @classmethod
    def perform_mutation(cls, _root, info, **data):
        order = cls.get_node_or_error(info, data.get("id"), only_type=Order)

        cls.clean_billing_address(order)
        try_payment_action(
            order, info.context.user, None, clean_mark_order_as_paid, order
        )

        mark_order_as_paid(order, info.context.user)
        return OrderMarkAsPaid(order=order)


class OrderCapture(BaseMutation):
    order = graphene.Field(Order, description="Captured order.")

    class Arguments:
        id = graphene.ID(required=True, description="ID of the order to capture.")
        amount = Decimal(required=True, description="Amount of money to capture.")

    class Meta:
        description = "Capture an order."
        permissions = (OrderPermissions.MANAGE_ORDERS,)
        error_type_class = OrderError
        error_type_field = "order_errors"

    @classmethod
    def perform_mutation(cls, _root, info, amount, **data):
        if amount <= 0:
            raise ValidationError(
                {
                    "amount": ValidationError(
                        "Amount should be a positive number.",
                        code=OrderErrorCode.ZERO_QUANTITY,
                    )
                }
            )

        order = cls.get_node_or_error(info, data.get("id"), only_type=Order)
        payment = order.get_last_payment()
        clean_order_capture(payment)

        try_payment_action(
            order, info.context.user, payment, gateway.capture, payment, amount
        )

        order_captured(order, info.context.user, amount, payment)
        return OrderCapture(order=order)


class OrderVoid(BaseMutation):
    order = graphene.Field(Order, description="A voided order.")

    class Arguments:
        id = graphene.ID(required=True, description="ID of the order to void.")

    class Meta:
        description = "Void an order."
        permissions = (OrderPermissions.MANAGE_ORDERS,)
        error_type_class = OrderError
        error_type_field = "order_errors"

    @classmethod
    def perform_mutation(cls, _root, info, **data):
        order = cls.get_node_or_error(info, data.get("id"), only_type=Order)
        payment = order.get_last_payment()
        clean_void_payment(payment)

        try_payment_action(order, info.context.user, payment, gateway.void, payment)
        order_voided(order, info.context.user, payment)
        return OrderVoid(order=order)


class OrderRefund(BaseMutation):
    order = graphene.Field(Order, description="A refunded order.")

    class Arguments:
        id = graphene.ID(required=True, description="ID of the order to refund.")
        amount = Decimal(required=True, description="Amount of money to refund.")

    class Meta:
        description = "Refund an order."
        permissions = (OrderPermissions.MANAGE_ORDERS,)
        error_type_class = OrderError
        error_type_field = "order_errors"

    @classmethod
    def perform_mutation(cls, _root, info, amount, **data):
        if amount <= 0:
            raise ValidationError(
                {
                    "amount": ValidationError(
                        "Amount should be a positive number.",
                        code=OrderErrorCode.ZERO_QUANTITY,
                    )
                }
            )

        order = cls.get_node_or_error(info, data.get("id"), only_type=Order)
        payment = order.get_last_payment()
        clean_refund_payment(payment)

        try_payment_action(
            order, info.context.user, payment, gateway.refund, payment, amount
        )

        order_refunded(order, info.context.user, amount, payment)
        return OrderRefund(order=order)


class OrderUpdateMeta(UpdateMetaBaseMutation):
    class Meta:
        description = "Updates meta for order."
        model = models.Order
        public = True

    class Arguments:
        token = graphene.UUID(
            description="Token of an object to update.", required=True
        )
        input = MetaInput(
            description="Fields required to update new or stored metadata item.",
            required=True,
        )

    @classmethod
    def get_instance(cls, info, **data):
        token = data["token"]
        return models.Order.objects.get(token=token)


class OrderUpdatePrivateMeta(UpdateMetaBaseMutation):
    class Meta:
        description = "Updates private meta for order."
        model = models.Order
        permissions = (OrderPermissions.MANAGE_ORDERS,)
        public = False


class OrderClearMeta(ClearMetaBaseMutation):
    class Meta:
        description = "Clears stored metadata value."
        model = models.Order
        permissions = (OrderPermissions.MANAGE_ORDERS,)
        public = True

    class Arguments:
        token = graphene.UUID(description="Token of an object to clear.", required=True)
        input = MetaPath(
            description="Fields required to update new or stored metadata item.",
            required=True,
        )

    @classmethod
    def get_instance(cls, info, **data):
        token = data["token"]
        return models.Order.objects.get(token=token)


class OrderClearPrivateMeta(ClearMetaBaseMutation):
    class Meta:
        description = "Clears stored private metadata value."
        model = models.Order
        permissions = (OrderPermissions.MANAGE_ORDERS,)
        public = False


class RequestInvoice(BaseMutation):
    class Meta:
        description = "Request an invoice for the order."
        permissions = (OrderPermissions.MANAGE_ORDERS,)
        error_type_class = InvoiceError
        error_type_field = "invoice_errors"

    class Arguments:
        order_id = graphene.ID(
            required=True, description="ID of the order related to invoice."
        )
        number = graphene.String(
            required=False, description="Invoice number (optional)."
        )

    @classmethod
    def perform_mutation(cls, _root, info, **data):
        order = cls.get_node_or_error(
            info, data["order_id"], only_type=Order, field="orderId"
        )

        invoice = models.Invoice.objects.create(
            order=order, status=InvoiceStatus.PENDING, number=data.get("number")
        )
        info.context.extensions.invoice_request(
            order=order, invoice=invoice, number=data.get("number")
        )
        return RequestInvoice()


<<<<<<< HEAD
class RequestDeleteInvoice(ModelMutation):
=======
class CreateInvoiceInput(graphene.InputObjectType):
    number = graphene.String(required=True, description="Invoice number")
    url = graphene.String(required=True, description="URL of an invoice to download.")


class CreateInvoice(ModelMutation):
    class Arguments:
        order_id = graphene.ID(
            required=True, description="ID of the order related to invoice."
        )
        input = CreateInvoiceInput(
            required=True, description="Fields required when creating an invoice."
        )

    class Meta:
        description = "Creates an invoice."
        model = models.Invoice
        permissions = (OrderPermissions.MANAGE_ORDERS,)
        error_type_class = InvoiceError
        error_type_field = "invoice_errors"

    @classmethod
    def clean_input(cls, info, instance, data):
        validation_errors = {}
        for field in ["url", "number"]:
            if data["input"][field] == "":
                validation_errors[field] = ValidationError(
                    f"{field} cannot be empty.", code=InvoiceErrorCode.REQUIRED,
                )
        if validation_errors:
            raise ValidationError(validation_errors)
        return data["input"]

    @classmethod
    def perform_mutation(cls, _root, info, **data):
        instance = cls.get_node_or_error(
            info, data["order_id"], only_type=Order, field="orderId"
        )
        cleaned_input = cls.clean_input(info, instance, data)
        invoice = cls.construct_instance(cls.get_instance(info, **data), cleaned_input)
        invoice.order = instance
        invoice.status = InvoiceStatus.READY
        invoice.save()
        return CreateInvoice(invoice=invoice)


class DeleteInvoice(ModelDeleteMutation):
>>>>>>> 7712bfc2
    class Arguments:
        id = graphene.ID(
            required=True, description="ID of an invoice to request the deletion."
        )

    class Meta:
        description = "Requests deletion of an invoice."
        model = models.Invoice
        permissions = (OrderPermissions.MANAGE_ORDERS,)
        error_type_class = InvoiceError
        error_type_field = "invoice_errors"

    @classmethod
    def perform_mutation(cls, _root, info, **data):
        invoice = cls.get_node_or_error(info, data["id"], only_type=Invoice)
        invoice.status = InvoiceStatus.PENDING_DELETE
        invoice.save()
        info.context.extensions.invoice_delete(invoice)
        return RequestDeleteInvoice()


class DeleteInvoice(ModelDeleteMutation):
    class Arguments:
        id = graphene.ID(required=True, description="ID of an invoice to delete.")

    class Meta:
        description = "Deletes an invoice."
        model = models.Invoice
        permissions = (OrderPermissions.MANAGE_ORDERS,)
        error_type_class = InvoiceError
        error_type_field = "invoice_errors"


class UpdateInvoiceInput(graphene.InputObjectType):
    number = graphene.String(description="Invoice number")
    url = graphene.String(description="URL of an invoice to download.")


class UpdateInvoice(ModelMutation):
    class Arguments:
        id = graphene.ID(required=True, description="ID of an invoice to update.")
        input = UpdateInvoiceInput(
            required=True, description="Fields to use when updating an invoice."
        )

    class Meta:
        description = "Updates an invoice."
        model = models.Invoice
        permissions = (OrderPermissions.MANAGE_ORDERS,)
        error_type_class = InvoiceError
        error_type_field = "invoice_errors"

    @classmethod
    def clean_input(cls, info, instance, data):
        number = instance.number or data["input"].get("number")
        url = instance.url or data["input"].get("url")
        if not number or not url:
            raise ValidationError(
                {
                    "invoice": ValidationError(
                        "URL and number need to be set after update operation.",
                        code=InvoiceErrorCode.URL_OR_NUMBER_NOT_SET,
                    )
                }
            )
        return data["input"]

    @classmethod
    def perform_mutation(cls, _root, info, **data):
        instance = cls.get_instance(info, **data)
        cleaned_input = cls.clean_input(info, instance, data)
        instance.update_invoice(
            number=cleaned_input.get("number"), url=cleaned_input.get("url")
        )
        instance.status = InvoiceStatus.READY
        instance.save()
        return UpdateInvoice(invoice=instance)<|MERGE_RESOLUTION|>--- conflicted
+++ resolved
@@ -547,9 +547,6 @@
         return RequestInvoice()
 
 
-<<<<<<< HEAD
-class RequestDeleteInvoice(ModelMutation):
-=======
 class CreateInvoiceInput(graphene.InputObjectType):
     number = graphene.String(required=True, description="Invoice number")
     url = graphene.String(required=True, description="URL of an invoice to download.")
@@ -596,8 +593,7 @@
         return CreateInvoice(invoice=invoice)
 
 
-class DeleteInvoice(ModelDeleteMutation):
->>>>>>> 7712bfc2
+class RequestDeleteInvoice(ModelMutation):
     class Arguments:
         id = graphene.ID(
             required=True, description="ID of an invoice to request the deletion."
