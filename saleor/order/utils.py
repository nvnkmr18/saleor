--- conflicted
+++ resolved
@@ -296,13 +296,9 @@
 
 
 @transaction.atomic
-<<<<<<< HEAD
-def add_variant_to_draft_order(order, variant, quantity, user, manager, discounts=None):
-=======
 def add_variant_to_order(
-    order, variant, quantity, manager, discounts=None, allocate_stock=False
-):
->>>>>>> e558d11a
+    order, variant, quantity, user, manager, discounts=None, allocate_stock=False
+):
     """Add total_quantity of variant to order.
 
     Returns an order line the variant was added to.
