--- conflicted
+++ resolved
@@ -62,12 +62,6 @@
             == current_allocation.quantity_allocated
         )
     amount = sum([line.unit_price_gross_amount * 2 for line in order_lines_to_refund])
-<<<<<<< HEAD
-    mocked_refund.assert_called_once_with(
-        payment_dummy, ANY, amount=amount, channel_slug=order_with_lines.channel.slug
-    )
-=======
->>>>>>> 7316b93a
 
     assert returned_fulfillemnt.total_refund_amount == amount
     assert returned_fulfillemnt.shipping_refund_amount is None
@@ -118,12 +112,6 @@
         assert line.quantity_unfulfilled == original_quantity.get(line.pk) - 2
     amount = sum([line.unit_price_gross_amount * 2 for line in order_lines_to_refund])
     amount += order_with_lines.shipping_price_gross_amount
-<<<<<<< HEAD
-    mocked_refund.assert_called_once_with(
-        payment_dummy, ANY, amount=amount, channel_slug=order_with_lines.channel.slug
-    )
-=======
->>>>>>> 7316b93a
 
     assert returned_fulfillemnt.total_refund_amount == amount
     assert (
@@ -180,10 +168,7 @@
     mocked_refund.assert_called_once_with(
         payment_dummy, ANY, amount=amount, channel_slug=fulfilled_order.channel.slug
     )
-<<<<<<< HEAD
-=======
     mocked_order_updated.assert_called_once_with(fulfilled_order)
->>>>>>> 7316b93a
 
     assert returned_fulfillemnt.total_refund_amount == amount
     assert returned_fulfillemnt.shipping_refund_amount is None
@@ -230,12 +215,8 @@
         assert line.quantity == original_quantity.get(line.pk) - 2
     mocked_refund.assert_called_once_with(
         payment_dummy, ANY, amount=amount, channel_slug=fulfilled_order.channel.slug
-<<<<<<< HEAD
-    )
-=======
     )
     mocked_order_updated.assert_called_once_with(fulfilled_order)
 
     assert returned_fulfillemnt.total_refund_amount == amount
-    assert returned_fulfillemnt.shipping_refund_amount is None
->>>>>>> 7316b93a
+    assert returned_fulfillemnt.shipping_refund_amount is None