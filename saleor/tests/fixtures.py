--- conflicted
+++ resolved
@@ -4516,14 +4516,6 @@
     )
 
 
-<<<<<<< HEAD
-@receiver(pre_migrate)
-def install_extensions(sender, **kwargs):
-    with connection.cursor() as cursor:
-        cursor.execute("CREATE EXTENSION IF NOT EXISTS pg_trgm;")
-        cursor.execute("CREATE EXTENSION IF NOT EXISTS hstore;")
-        cursor.execute("CREATE EXTENSION IF NOT EXISTS btree_gin;")
-=======
 @pytest.fixture
 def app_manifest():
     return {
@@ -4539,5 +4531,4 @@
         "appUrl": "",
         "configurationUrl": "http://127.0.0.1:5000/configuration/",
         "tokenTargetUrl": "http://127.0.0.1:5000/configuration/install",
-    }
->>>>>>> 60b02a6d
+    }