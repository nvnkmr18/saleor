--- conflicted
+++ resolved
@@ -51,15 +51,12 @@
   - Implemented new events: `DRAFT_CREATED`, `DRAFT_ADDED_PRODUCTS`, `DRAFT_REMOVED_PRODUCTS`, and `PAYMENT_FAILED`;
   - Implemented new mail events: `TRACKING_UPDATED`, `DIGITAL_LINKS`;
   - Refactored logic of events, it's now easier than ever to add and send events.
-<<<<<<< HEAD
 - Allow filtering by lists of enums for fields: ``Voucher.filter.status``, ``Voucher.filter.discount_type``, ``Sale.filter.status``, ``Order.filter.payment_status``, ``Order.filter.status``, ``Order.filter.custom_status`` - #4078 by @korycins
-=======
 - Reduce the time of tests execution by using dummy password hasher - #4083 by @korycins
 - Add migrations since unnecessary indexes are removed in mptt model in [django-mptt/django-mptt#578](https://github.com/django-mptt/django-mptt/pull/578) - #4071 by @jxltom
 - Update order events and order email events names in typescripts - #4089 by @jxltom
 - Migrated code style to Black. Saleor now includes configurations and tools related to use black. - #3852 by krzysztofwolski and NyanKiyoshi
 
->>>>>>> de5784be
 
 ## 2.5.0
 
