# Changelog

All notable, unreleased changes to this project will be documented in this file. For the released changes, please visit the [Releases](https://github.com/mirumee/saleor/releases) page.

## [Unreleased]

- OpenTracing support - #5188 by @tomaszszymanski129
- Account confirmation email - #5126 by @tomaszszymanski129
- Relocate Checkout and CheckoutLine methods into separate module and update checkout related plugins to use them - #4980 by @krzysztofwolski
- Fix problem with free shipping voucher - #4942 by @IKarbowiak
- Add sub-categories to random data - #4949 by @IKarbowiak
- Deprecate `localized` field in Money type - #4952 by @IKarbowiak
- Fix for shipping api doesn't apply taxes - #4913 by @kswiatek92
- Query object translation with only manage_translation permission - #4914 by @fowczarek
- Add customer note to draft orders api - #4973 by @IKarbowiak
- Allow to delete category and leave products - #4970 by @IKarbowiak
- Remove thumbnail generation from migration - #3494 by @kswiatek92
- Rename 'shipping_date' field in fulfillment model to 'created' - #2433 by @kswiatek92
- Reduce number of queries for 'completeCheckout' mutation - #4989 by @IKarbowiak
- Now force pytest to ignore the environment variable containing the django settings module - #4992 by @NyanKiyoshi
- Extend JWT token payload with user information - #4987 by @salwator
- Optimize the queries for product list in the dashboard - #4995 by @IKarbowiak
- Drop dashboard 1.0 - #5000 by @IKarbowiak
- Fixed serialization error on weight fields when running `loaddata` and `dumpdb` - #5005 by @NyanKiyoshi
- Fixed JSON encoding error on Google Analytics reporting - #5004 by @NyanKiyoshi
- Create custom field to translation, use new translation types in translations query - #5007 by @fowczarek
- Take allocated stock in account in `StockAvailability` filter - #5019 by @simonbru
- Generate matching postal codes for US addresses - #5033 by @maarcingebala
- Update debug toolbar - #5032 by @IKarbowiak
- Allow staff member to receive notification about customers orders - #4993 by @kswiatek92
- JWT payload now contains user global id - #5039 by @salwator
- Made middleware path resolving lazy and refactored middleware names - #5041 by @NyanKiyoshi
- Generate slug in attribute value save - #5055 by @fowczarek
- Fix order status after order update - #5072 by @fowczarek
- Extend top-level connection resolvers with ability to sort results - #5018 by @fowczarek
- Drop storefront 1.0 - #5043 by @IKarbowiak
- Replace permissions strings with enums - #5038 by @kswiatek92
- Remove gateways forms and templates - #5075 by @IKarbowiak
- Add `Wishlist` models and GraphQL endpoints - #5021 by @derenio
- Remove deprecated code - #5107 by @IKarbowiak
- Fix voucher start date filtering - #5133 by @dominik-zeglen
- Search by sku in products query - #5117 by @fowczarek
- Send fulfillment update email - #5118 by @IKarbowiak
- Add address query - #5148 by @kswiatek92
- Add `checkout_quantity_changed` webhook - #5042 by @derenio
- Remove unnecessary manage_orders permission - #5142 by @kswiatek92
- Mutation to change user email - #5076 by @kswiatek92
- Add mypy checks - #5150 by @IKarbowiak
- Move extracting user or service_account from context to utils - #5152 by @kswiatek92
- Add deprecate description to order status/created arguments - #5076 by @kswiatek92
- Fix getting title field in page mutations #5160 by @maarcingebala
- Copy public and private metadata from the checkout to the order upon creation - #5165 by @dankolbman
- Add warehouses and stocks- #4986 by @szewczykmira
- Add permission groups - #5176 by @IKarbowiak
- Drop gettext occurrences - #5189 by @IKarbowiak
- Fix `product_created` webhook - #5187 by @dzkb
- Drop unused resolver `resolve_availability` - #5190 by @maarcingebala
- Fix permission for `checkoutCustomerAttach` mutation - #5192 by @maarcingebala
- Restrict access to user field - #5194 by @maarcingebala
- Unify permission for service account api client in test - #5197 by @fowczarek
- Add additional confirmation step to checkoutComplete mutation - #5179 by @salwator
- Allow sorting warehouses by name - #5211 by @dominik-zeglen
- Add anonymization to GraphQL's `webhookSamplePayload` endpoint - #5161 @derenio
- Add slug to Warehouse, Product, ProductType and update slug in models which already using it - #5196 by @IKarbowiak
- Add mutation for assigning, unassigning shipping zones to warehouse - #5217 by @kswiatek92
- Fix passing addresses to `PaymentData` objects - #5223 by @maarcingebala
- Return `null` when querying `me` as an anonymous user - #5231 by @maarcingebala
- Added `PLAYGROUND_ENABLED` environment variable/setting to allow to enable the GraphQL playground when `DEBUG` is disabled - #5254 by @NyanKiyoshi
- Fix access to order query when request from service account - #5258 by @fowczarek
- Customer shouldn't be able to see draft orders by token - #5259 by @fowczarek
- Customer shouldn't be able to query checkout with another customer - #5268 by @fowczarek
- Added integration support of Jaeger Tracing - #5282 by @NyanKiyoshi
- Customer shouldn't be able to see draft orders by token  - #5259 by @fowczarek
- Return `null` when querying `me` as an anonymous user - #5231 as @maarcingebala
- Add `fulfillment created` webhook - @szewczykmira
- Unify saleor metadata - #5178 by @fowczarek
- Add compiled versions of emails to the repository - #5260 by @tomaszszymanski129
- Add required prop to fields where applicable - #5293 by @dominik-zeglen
- Drop get_absolute_url methods - #5299 by @IKarbowiak
- Add --force flag to cleardb command - #5302 by @maarcingebala
- Require non-empty message in orderAddNote mutation - #5316 by @maarcingebala
- Stock management refactor - #5323 by @IKarbowiak
- Update create permission group restriction - #5355 by @IKarbowiak
- Add groups to user type - #5368 by @IKarbowiak
- Allow specifying users in groups mutations - #5362 by @IKarbowiak
- Add user can manage field to group type - #5376 by @IKarbowiak
- Prevent users from modifying a group with permissions they don't hold - #5380 by @IKarbowiak
<<<<<<< HEAD
- Update user to group assign restriction - #5395 by @IKarbowiak
=======
- Add user_permissions on user type - #5390 by @IKarbowiak
>>>>>>> 934bb7a5

## 2.9.0

### API

- Add mutation to change customer's first name last name - #4489 by @fowczarek
- Add mutation to delete customer's account - #4494 by @fowczarek
- Add mutation to change customer's password - #4656 by @fowczarek
- Add ability to customize email sender address in emails sent by Saleor - #4820 by @NyanKiyoshi
- Add ability to filter attributes per global ID - #4640 by @NyanKiyoshi
- Add ability to search product types by value (through the name) - #4647 by @NyanKiyoshi
- Add queries and mutation for serving and saving the configuration of all plugins - #4576 by @korycins
- Add `redirectUrl` to staff and user create mutations - #4717 by @fowczarek
- Add error codes to mutations responses - #4676 by @Kwaidan00
- Add translations to countries in `shop` query - #4732 by @fowczarek
- Add support for sorting product by their attribute values through given attribute ID - #4740 by @NyanKiyoshi
- Add descriptions for queries and query arguments - #4758 by @maarcingebala
- Add support for Apollo Federation - #4825 by @salwator
- Add mutation to create multiple product variants at once - #4735 by @fowczarek
- Add default value to custom errors - #4797 by @fowczarek
- Extend `availablePaymentGateways` field with gateways' configuration data - #4774 by @salwator
- Change `AddressValidationRules` API - #4655 by @Kwaidan00
- Use search in a consistent way; add sort by product type name and publication status to `products` query. - #4715 by @fowczarek
- Unify `menuItemMove` mutation with other reordering mutations - #4734 by @NyanKiyoshi
- Don't create an order when the payment was unsuccessful - #4500 by @NyanKiyoshi
- Don't require shipping information in checkout for digital orders - #4573 by @NyanKiyoshi
- Drop `manage_users` permission from the `permissions` query - #4854 by @maarcingebala
- Deprecate `inCategory` and `inCollection` attributes filters in favor of `filter` argument - #4700 by @NyanKiyoshi & @khalibloo
- Remove `PaymentGatewayEnum` from the schema, as gateways now are dynamic plugins - #4756 by @salwator
- Require `manage_products` permission to query `costPrice` and `stockQuantity` fields - #4753 by @NyanKiyoshi
- Refactor account mutations - #4510, #4668 by @fowczarek
- Fix generating random avatars when updating staff accounts - #4521 by @maarcingebala
- Fix updating JSON menu representation in mutations - #4524 by @maarcingebala
- Fix setting variant's `priceOverride` and `costPrice` to `null` - #4754 by @NyanKiyoshi
- Fix fetching staff user without `manage_users` permission - #4835 by @fowczarek
- Ensure that a GraphQL query is a string - #4836 by @nix010
- Add ability to configure the password reset link - #4863 by @fowczarek
- Fixed a performance issue where Saleor would sometimes run huge, unneeded prefetches when resolving categories or collections - #5291 by @NyanKiyoshi

### Core

- Add enterprise-grade attributes management - #4351 by @dominik-zeglen and @NyanKiyoshi
- Add extensions manager - #4497 by @korycins
- Add service accounts - backend support - #4689 by @korycins
- Add support for webhooks - #4731 by @korycins
- Migrate the attributes mapping from HStore to many-to-many relation - #4663 by @NyanKiyoshi
- Create general abstraction for object metadata - #4447 by @salwator
- Add metadata to `Order` and `Fulfillment` models - #4513, #4866 by @szewczykmira
- Migrate the tax calculations to plugins - #4497 by @korycins
- Rewrite payment gateways using plugin architecture - #4669 by @salwator
- Rewrite Stripe integration to use PaymentIntents API - #4606 by @salwator
- Refactor password recovery system - #4617 by @fowczarek
- Add functionality to sort products by their "minimal variant price" - #4416 by @derenio
- Add voucher's "once per customer" feature - #4442 by @fowczarek
- Add validations for minimum password length in settings - #4735 by @fowczarek
- Add form to configure payments in the dashboard - #4807 by @szewczykmira
- Change `unique_together` in `AttributeValue` - #4805 by @fowczarek
- Change max length of SKU to 255 characters - #4811 by @lex111
- Distinguish `OrderLine` product name and variant name - #4702 by @fowczarek
- Fix updating order status after automatic fulfillment of digital products - #4709 by @korycins
- Fix error when updating or creating a sale with missing required values - #4778 by @NyanKiyoshi
- Fix error filtering pages by URL in the dashboard 1.0 - #4776 by @NyanKiyoshi
- Fix display of the products tax rate in the details page of dashboard 1.0 - #4780 by @NyanKiyoshi
- Fix adding the same product into a collection multiple times - #4518 by @NyanKiyoshi
- Fix crash when placing an order when a customer happens to have the same address more than once - #4824 by @NyanKiyoshi
- Fix time zone based tests - #4468 by @fowczarek
- Fix serializing empty URLs as a string when creating menu items - #4616 by @maarcingebala
- The invalid IP address in HTTP requests now fallback to the requester's IP address. - #4597 by @NyanKiyoshi
- Fix product variant update with current attribute values - #4936 by @fowczarek
- Update checkout last field and add auto now fields to save with update_fields parameter - #5177 by @IKarbowiak

### Dashboard 2.0

- Allow selecting the number of rows displayed in dashboard's list views - #4414 by @benekex2
- Add ability to toggle visible columns in product list - #4608 by @dominik-zeglen
- Add voucher settings - #4556 by @benekex2
- Contrast improvements - #4508 by @benekex2
- Display menu item form errors - #4551 by @dominik-zeglen
- Do not allow random IDs to appear in snapshots - #4495 by @dominik-zeglen
- Input UI changes - #4542 by @benekex2
- Implement new menu design - #4476 by @benekex2
- Refetch attribute list after closing modal - #4615 by @dominik-zeglen
- Add config for Testcafe - #4553 by @dominik-zeglen
- Fix product type taxes select - #4453 by @benekex2
- Fix form reloading - #4467 by @dominik-zeglen
- Fix voucher limit value when checkbox unchecked - #4456 by @benekex2
- Fix searches and pickers - #4487 by @dominik-zeglen
- Fix dashboard menu styles - #4491 by @benekex2
- Fix menu responsiveness - #4511 by @benekex2
- Fix loosing focus while typing in the product description field - #4549 by @dominik-zeglen
- Fix MUI warnings - #4588 by @dominik-zeglen
- Fix bulk action checkboxes - #4618 by @dominik-zeglen
- Fix rendering user avatar when it's empty #4546 by @maarcingebala
- Remove Dashboard 2.0 files form Saleor repository - #4631 by @dominik-zeglen

### Other notable changes

- Replace Pipenv with Poetry - #3894 by @michaljelonek
- Upgrade `django-prices` to v2.1 - #4639 by @NyanKiyoshi
- Disable reports from uWSGI about broken pipe and write errors from disconnected clients - #4596 by @NyanKiyoshi
- Fix the random failures of `populatedb` trying to create users with an existing email - #4769 by @NyanKiyoshi
- Enforce `pydocstyle` for Python docstrings over the project - #4562 by @NyanKiyoshi
- Move Django Debug Toolbar to dev requirements - #4454 by @derenio
- Change license for artwork to CC-BY 4.0
- New translations:
  - Greek

## 2.8.0

### Core

- Avatax backend support - #4310 by @korycins
- Add ability to store used payment sources in gateways (first implemented in Braintree) - #4195 by @salwator
- Add ability to specify a minimal quantity of checkout items for a voucher - #4427 by @fowczarek
- Change the type of start and end date fields from Date to DateTime - #4293 by @fowczarek
- Revert the custom dynamic middlewares - #4452 by @NyanKiyoshi

### Dashboard 2.0

- UX improvements in Vouchers section - #4362 by @benekex2
- Add company address configuration - #4432 by @benekex2
- Require name when saving a custom list filter - #4269 by @benekex2
- Use `esModuleInterop` flag in `tsconfig.json` to simplify imports - #4372 by @dominik-zeglen
- Use hooks instead of a class component in forms - #4374 by @dominik-zeglen
- Drop CSRF token header from API client - #4357 by @dominik-zeglen
- Fix various bugs in the product section - #4429 by @dominik-zeglen

### Other notable changes

- Fix error when creating a checkout with voucher code - #4292 by @NyanKiyoshi
- Fix error when users enter an invalid phone number in an address - #4404 by @NyanKiyoshi
- Fix error when adding a note to an anonymous order - #4319 by @NyanKiyoshi
- Fix gift card duplication error in the `populatedb` script - #4336 by @fowczarek
- Fix vouchers apply once per order - #4339 by @fowczarek
- Fix discount tests failing at random - #4401 by @korycins
- Add `SPECIFIC_PRODUCT` type to `VoucherType` - #4344 by @fowczarek
- New translations:
  - Icelandic
- Refactored the backend side of `checkoutCreate` to improve performances and prevent side effects over the user's checkout if the checkout creation was to fail. - #4367 by @NyanKiyoshi
- Refactored the logic of cleaning the checkout shipping method over the API, so users do not lose the shipping method when updating their checkout. If the shipping method becomes invalid, it will be replaced by the cheapest available. - #4367 by @NyanKiyoshi & @szewczykmira
- Refactored process of getting available shipping methods to make it easier to understand and prevent human-made errors. - #4367 by @NyanKiyoshi
- Moved 3D secure option to Braintree plugin configuration and update config structure mechanism - #4751 by @salwator

## 2.7.0

### API

- Create order only when payment is successful - #4154 by @NyanKiyoshi
- Order Events containing order lines or fulfillment lines now return the line object in the GraphQL API - #4114 by @NyanKiyoshi
- GraphQL now prints exceptions to stderr as well as returning them or not - #4148 by @NyanKiyoshi
- Refactored API resolvers to static methods with root typing - #4155 by @NyanKiyoshi
- Add phone validation in the GraphQL API to handle the library upgrade - #4156 by @NyanKiyoshi

### Core

- Add basic Gift Cards support in the backend - #4025 by @fowczarek
- Add the ability to sort products within a collection - #4123 by @NyanKiyoshi
- Implement customer events - #4094 by @NyanKiyoshi
- Merge "authorize" and "capture" operations - #4098 by @korycins, @NyanKiyoshi
- Separate the Django middlewares from the GraphQL API middlewares - #4102 by @NyanKiyoshi, #4186 by @cmiacz

### Dashboard 2.0

- Add navigation section - #4012 by @dominik-zeglen
- Add filtering on product list - #4193 by @dominik-zeglen
- Add filtering on orders list - #4237 by @dominik-zeglen
- Change input style and improve Storybook stories - #4115 by @dominik-zeglen
- Migrate deprecated fields in Dashboard 2.0 - #4121 by @benekex2
- Add multiple select checkbox - #4133, #4146 by @benekex2
- Rename menu items in Dashboard 2.0 - #4172 by @benekex2
- Category delete modal improvements - #4171 by @benekex2
- Close modals on click outside - #4236 - by @benekex2
- Use date localize hook in translations - #4202 by @dominik-zeglen
- Unify search API - #4200 by @dominik-zeglen
- Default default PAGINATE_BY - #4238 by @dominik-zeglen
- Create generic filtering interface - #4221 by @dominik-zeglen
- Add default state to rich text editor = #4281 by @dominik-zeglen
- Fix translation discard button - #4109 by @benekex2
- Fix draftail options and icons - #4132 by @benekex2
- Fix typos and messages in Dashboard 2.0 - #4168 by @benekex2
- Fix view all orders button - #4173 by @benekex2
- Fix visibility card view - #4198 by @benekex2
- Fix query refetch after selecting an object in list - #4272 by @dominik-zeglen
- Fix image selection in variants - #4270 by @benekex2
- Fix collection search - #4267 by @dominik-zeglen
- Fix quantity height in draft order edit - #4273 by @benekex2
- Fix checkbox clickable area size - #4280 by @dominik-zeglen
- Fix breaking object selection in menu section - #4282 by @dominik-zeglen
- Reset selected items when tab switch - #4268 by @benekex2

### Other notable changes

- Add support for Google Cloud Storage - #4127 by @chetabahana
- Adding a nonexistent variant to checkout no longer crashes - #4166 by @NyanKiyoshi
- Disable storage of Celery results - #4169 by @NyanKiyoshi
- Disable polling in Playground - #4188 by @maarcingebala
- Cleanup code for updated function names and unused argument - #4090 by @jxltom
- Users can now add multiple "Add to Cart" forms in a single page - #4165 by @NyanKiyoshi
- Fix incorrect argument in `get_client_token` in Braintree integration - #4182 by @maarcingebala
- Fix resolving attribute values when transforming them to HStore - #4161 by @maarcingebala
- Fix wrong calculation of subtotal in cart page - #4145 by @korycins
- Fix margin calculations when product/variant price is set to zero - #4170 by @MahmoudRizk
- Fix applying discounts in checkout's subtotal calculation in API - #4192 by @maarcingebala
- Fix GATEWAYS_ENUM to always contain all implemented payment gateways - #4108 by @koradon

## 2.6.0

### API

- Add unified filtering interface in resolvers - #3952, #4078 by @korycins
- Add mutations for bulk actions - #3935, #3954, #3967, #3969, #3970 by @akjanik
- Add mutation for reordering menu items - #3958 by @NyanKiyoshi
- Optimize queries for single nodes - #3968 @NyanKiyoshi
- Refactor error handling in mutations #3891 by @maarcingebala & @akjanik
- Specify mutation permissions through Meta classes - #3980 by @NyanKiyoshi
- Unify pricing access in products and variants - #3948 by @NyanKiyoshi
- Use only_fields instead of exclude_fields in type definitions - #3940 by @michaljelonek
- Prefetch collections when getting sales of a bunch of products - #3961 by @NyanKiyoshi
- Remove unnecessary dedents from GraphQL schema so new Playground can work - #4045 by @salwator
- Restrict resolving payment by ID - #4009 @NyanKiyoshi
- Require `checkoutId` for updating checkout's shipping and billing address - #4074 by @jxltom
- Handle errors in `TokenVerify` mutation - #3981 by @fowczarek
- Unify argument names in types and resolvers - #3942 by @NyanKiyoshi

### Core

- Use Black as the default code formatting tool - #3852 by @krzysztofwolski and @NyanKiyoshi
- Dropped Python 3.5 support - #4028 by @korycins
- Rename Cart to Checkout - #3963 by @michaljelonek
- Use data classes to exchange data with payment gateways - #4028 by @korycins
- Refactor order events - #4018 by @NyanKiyoshi

### Dashboard 2.0

- Add bulk actions - #3955 by @dominik-zeglen
- Add user avatar management - #4030 by @benekex2
- Add navigation drawer support on mobile devices - #3839 by @benekex2
- Fix rendering validation errors in product form - #4024 by @benekex2
- Move dialog windows to query string rather than router paths - #3953 by @dominik-zeglen
- Update order events types - #4089 by @jxltom
- Code cleanup by replacing render props with react hooks - #4010 by @dominik-zeglen

### Other notable changes

- Add setting to enable Django Debug Toolbar - #3983 by @koradon
- Use newest GraphQL Playground - #3971 by @salwator
- Ensure adding to quantities in the checkout is respecting the limits - #4005 by @NyanKiyoshi
- Fix country area choices - #4008 by @fowczarek
- Fix price_range_as_dict function - #3999 by @zodiacfireworks
- Fix the product listing not showing in the voucher when there were products selected - #4062 by @NyanKiyoshi
- Fix crash in Dashboard 1.0 when updating an order address's phone number - #4061 by @NyanKiyoshi
- Reduce the time of tests execution by using dummy password hasher - #4083 by @korycins
- Set up explicit **hash** function - #3979 by @akjanik
- Unit tests use none as media root - #3975 by @korycins
- Update file field styles with materializecss template filter - #3998 by @zodiacfireworks
- New translations:
  - Albanian
  - Colombian Spanish
  - Lithuanian

## 2.5.0

### API

- Add query to fetch draft orders - #3809 by @michaljelonek
- Add bulk delete mutations - #3838 by @michaljelonek
- Add `languageCode` enum to API - #3819 by @michaljelonek, #3854 by @jxltom
- Duplicate address instances in checkout mutations - #3866 by @pawelzar
- Restrict access to `orders` query for unauthorized users - #3861 by @pawelzar
- Support setting address as default in address mutations - #3787 by @jxltom
- Fix phone number validation in GraphQL when country prefix not given - #3905 by @patrys
- Report pretty stack traces in DEBUG mode - #3918 by @patrys

### Core

- Drop support for Django 2.1 and Django 1.11 (previous LTS) - #3929 by @patrys
- Fulfillment of digital products - #3868 by @korycins
- Introduce avatars for staff accounts - #3878 by @pawelzar
- Refactor the account avatars path from a relative to absolute - #3938 by @NyanKiyoshi

### Dashboard 2.0

- Add translations section - #3884 by @dominik-zeglen
- Add light/dark theme - #3856 by @dominik-zeglen
- Add customer's address book view - #3826 by @dominik-zeglen
- Add "Add variant" button on the variant details page = #3914 by @dominik-zeglen
- Add back arrows in "Configure" subsections - #3917 by @dominik-zeglen
- Display avatars in staff views - #3922 by @dominik-zeglen
- Prevent user from changing his own status and permissions - #3922 by @dominik-zeglen
- Fix crashing product create view - #3837, #3910 by @dominik-zeglen
- Fix layout in staff members details page - #3857 by @dominik-zeglen
- Fix unfocusing rich text editor - #3902 by @dominik-zeglen
- Improve accessibility - #3856 by @dominik-zeglen

### Other notable changes

- Improve user and staff management in dashboard 1.0 - #3781 by @jxltom
- Fix default product tax rate in Dashboard 1.0 - #3880 by @pawelzar
- Fix logo in docs - #3928 by @michaljelonek
- Fix name of logo file - #3867 by @jxltom
- Fix variants for juices in example data - #3926 by @michaljelonek
- Fix alignment of the cart dropdown on new bootstrap version - #3937 by @NyanKiyoshi
- Refactor the account avatars path from a relative to absolute - #3938 by @NyanKiyoshi
- New translations:
  - Armenian
  - Portuguese
  - Swahili
  - Thai

## 2.4.0

### API

- Add model translations support in GraphQL API - #3789 by @michaljelonek
- Add mutations to manage addresses for authenticated customers - #3772 by @Kwaidan00, @maarcingebala
- Add mutation to apply vouchers in checkout - #3739 by @Kwaidan00
- Add thumbnail field to `OrderLine` type - #3737 by @michaljelonek
- Add a query to fetch order by token - #3740 by @michaljelonek
- Add city choices and city area type to address validator API - #3788 by @jxltom
- Fix access to unpublished objects in API - #3724 by @Kwaidan00
- Fix bug where errors are not returned when creating fulfillment with a non-existent order line - #3777 by @jxltom
- Fix `productCreate` mutation when no product type was provided - #3804 by @michaljelonek
- Enable database search in products query - #3736 by @michaljelonek
- Use authenticated user's email as default email in creating checkout - #3726 by @jxltom
- Generate voucher code if it wasn't provided in mutation - #3717 by @Kwaidan00
- Improve limitation of vouchers by country - #3707 by @michaljelonek
- Only include canceled fulfillments for staff in fulfillment API - #3778 by @jxltom
- Support setting address as when creating customer address #3782 by @jxltom
- Fix generating slug from title - #3816 by @maarcingebala
- Add `variant` field to `OrderLine` type - #3820 by @maarcingebala

### Core

- Add JSON fields to store rich-text content - #3756 by @michaljelonek
- Add function to recalculate total order weight - #3755 by @Kwaidan00, @maarcingebala
- Unify cart creation logic in API and Django views - #3761, #3790 by @maarcingebala
- Unify payment creation logic in API and Django views - #3715 by @maarcingebala
- Support partially charged and refunded payments - #3735 by @jxltom
- Support partial fulfillment of ordered items - #3754 by @jxltom
- Fix applying discounts when a sale has no end date - #3595 by @cprinos

### Dashboard 2.0

- Add "Discounts" section - #3654 by @dominik-zeglen
- Add "Pages" section; introduce Draftail WYSIWYG editor - #3751 by @dominik-zeglen
- Add "Shipping Methods" section - #3770 by @dominik-zeglen
- Add support for date and datetime components - #3708 by @dominik-zeglen
- Restyle app layout - #3811 by @dominik-zeglen

### Other notable changes

- Unify model field names related to models' public access - `publication_date` and `is_published` - #3706 by @michaljelonek
- Improve filter orders by payment status - #3749 @jxltom
- Refactor translations in emails - #3701 by @Kwaidan00
- Use exact image versions in docker-compose - #3742 by @ashishnitinpatil
- Sort order payment and history in descending order - #3747 by @jxltom
- Disable style-loader in dev mode - #3720 by @jxltom
- Add ordering to shipping method - #3806 by @michaljelonek
- Add missing type definition for dashboard 2.0 - #3776 by @jxltom
- Add header and footer for checkout success pages #3752 by @jxltom
- Add instructions for using local assets in Docker - #3723 by @michaljelonek
- Update S3 deployment documentation to include CORS configuration note - #3743 by @NyanKiyoshi
- Fix missing migrations for is_published field of product and page model - #3757 by @jxltom
- Fix problem with l10n in Braintree payment gateway template - #3691 by @Kwaidan00
- Fix bug where payment is not filtered from active ones when creating payment - #3732 by @jxltom
- Fix incorrect cart badge location - #3786 by @jxltom
- Fix storefront styles after bootstrap is updated to 4.3.1 - #3753 by @jxltom
- Fix logo size in different browser and devices with different sizes - #3722 by @jxltom
- Rename dumpdata file `db.json` to `populatedb_data.json` - #3810 by @maarcingebala
- Prefetch collections for product availability - #3813 by @michaljelonek
- Bump django-graphql-jwt - #3814 by @michaljelonek
- Fix generating slug from title - #3816 by @maarcingebala
- New translations:
  - Estonian
  - Indonesian

## 2.3.1

- Fix access to private variant fields in API - #3773 by maarcingebala
- Limit access of quantity and allocated quantity to staff in GraphQL API #3780 by @jxltom

## 2.3.0

### API

- Return user's last checkout in the `User` type - #3578 by @fowczarek
- Automatically assign checkout to the logged in user - #3587 by @fowczarek
- Expose `chargeTaxesOnShipping` field in the `Shop` type - #3603 by @fowczarek
- Expose list of enabled payment gateways - #3639 by @fowczarek
- Validate uploaded files in a unified way - #3633 by @fowczarek
- Add mutation to trigger fetching tax rates - #3622 by @fowczarek
- Use USERNAME_FIELD instead of hard-code email field when resolving user - #3577 by @jxltom
- Require variant and quantity fields in `CheckoutLineInput` type - #3592 by @jxltom
- Preserve order of nodes in `get_nodes_or_error` function - #3632 by @jxltom
- Add list mutations for `Voucher` and `Sale` models - #3669 by @michaljelonek
- Use proper type for countries in `Voucher` type - #3664 by @michaljelonek
- Require email in when creating checkout in API - #3667 by @michaljelonek
- Unify returning errors in the `tokenCreate` mutation - #3666 by @michaljelonek
- Use `Date` field in Sale/Voucher inputs - #3672 by @michaljelonek
- Refactor checkout mutations - #3610 by @fowczarek
- Refactor `clean_instance`, so it does not returns errors anymore - #3597 by @akjanik
- Handle GraphqQL syntax errors - #3576 by @jxltom

### Core

- Refactor payments architecture - #3519 by @michaljelonek
- Improve Docker and `docker-compose` configuration - #3657 by @michaljelonek
- Allow setting payment status manually for dummy gateway in Storefront 1.0 - #3648 by @jxltom
- Infer default transaction kind from operation type - #3646 by @jxltom
- Get correct payment status for order without any payments - #3605 by @jxltom
- Add default ordering by `id` for `CartLine` model - #3593 by @jxltom
- Fix "set password" email sent to customer created in the dashboard - #3688 by @Kwaidan00

### Dashboard 2.0

- ️Add taxes section - #3622 by @dominik-zeglen
- Add drag'n'drop image upload - #3611 by @dominik-zeglen
- Unify grid handling - #3520 by @dominik-zeglen
- Add component generator - #3670 by @dominik-zeglen
- Throw Typescript errors while snapshotting - #3611 by @dominik-zeglen
- Simplify mutation's error checking - #3589 by @dominik-zeglen
- Fix order cancelling - #3624 by @dominik-zeglen
- Fix logo placement - #3602 by @dominik-zeglen

### Other notable changes

- Register Celery task for updating exchange rates - #3599 by @jxltom
- Fix handling different attributes with the same slug - #3626 by @jxltom
- Add missing migrations for tax rate choices - #3629 by @jxltom
- Fix `TypeError` on calling `get_client_token` - #3660 by @michaljelonek
- Make shipping required as default when creating product types - #3655 by @jxltom
- Display payment status on customer's account page in Storefront 1.0 - #3637 by @jxltom
- Make order fields sequence in Dashboard 1.0 same as in Dashboard 2.0 - #3606 by @jxltom
- Fix returning products for homepage for the currently viewing user - #3598 by @jxltom
- Allow filtering payments by status in Dashboard 1.0 - #3608 by @jxltom
- Fix typo in the definition of order status - #3649 by @jxltom
- Add margin for order notes section - #3650 by @jxltom
- Fix logo position - #3609, #3616 by @jxltom
- Storefront visual improvements - #3696 by @piotrgrundas
- Fix product list price filter - #3697 by @Kwaidan00
- Redirect to success page after successful payment - #3693 by @Kwaidan00

## 2.2.0

### API

- Use `PermissionEnum` as input parameter type for `permissions` field - #3434 by @maarcingebala
- Add "authorize" and "charge" mutations for payments - #3426 by @jxltom
- Add alt text to product thumbnails and background images of collections and categories - #3429 by @fowczarek
- Fix passing decimal arguments = #3457 by @fowczarek
- Allow sorting products by the update date - #3470 by @jxltom
- Validate and clear the shipping method in draft order mutations - #3472 by @fowczarek
- Change tax rate field to choice field - #3478 by @fowczarek
- Allow filtering attributes by collections - #3508 by @maarcingebala
- Resolve to `None` when empty object ID was passed as mutation argument - #3497 by @maarcingebala
- Change `errors` field type from [Error] to [Error!] - #3489 by @fowczarek
- Support creating default variant for product types that don't use multiple variants - #3505 by @fowczarek
- Validate SKU when creating a default variant - #3555 by @fowczarek
- Extract enums to separate files - #3523 by @maarcingebala

### Core

- Add Stripe payment gateway - #3408 by @jxltom
- Add `first_name` and `last_name` fields to the `User` model - #3101 by @fowczarek
- Improve several payment validations - #3418 by @jxltom
- Optimize payments related database queries - #3455 by @jxltom
- Add publication date to collections - #3369 by @k-brk
- Fix hard-coded site name in order PDFs - #3526 by @NyanKiyoshi
- Update favicons to the new style - #3483 by @dominik-zeglen
- Fix migrations for default currency - #3235 by @bykof
- Remove Elasticsearch from `docker-compose.yml` - #3482 by @maarcingebala
- Resort imports in tests - #3471 by @jxltom
- Fix the no shipping orders payment crash on Stripe - #3550 by @NyanKiyoshi
- Bump backend dependencies - #3557 by @maarcingebala. This PR removes security issue CVE-2019-3498 which was present in Django 2.1.4. Saleor however wasn't vulnerable to this issue as it doesn't use the affected `django.views.defaults.page_not_found()` view.
- Generate random data using the default currency - #3512 by @stephenmoloney
- New translations:
  - Catalan
  - Serbian

### Dashboard 2.0

- Restyle product selection dialogs - #3499 by @dominik-zeglen, @maarcingebala
- Fix minor visual bugs in Dashboard 2.0 - #3433 by @dominik-zeglen
- Display warning if order draft has missing data - #3431 by @dominik-zeglen
- Add description field to collections - #3435 by @dominik-zeglen
- Add query batching - #3443 by @dominik-zeglen
- Use autocomplete fields in country selection - #3443 by @dominik-zeglen
- Add alt text to categories and collections - #3461 by @dominik-zeglen
- Use first and last name of a customer or staff member in UI - #3247 by @Bonifacy1, @dominik-zeglen
- Show error page if an object was not found - #3463 by @dominik-zeglen
- Fix simple product's inventory data saving bug - #3474 by @dominik-zeglen
- Replace `thumbnailUrl` with `thumbnail { url }` - #3484 by @dominik-zeglen
- Change "Feature on Homepage" switch behavior - #3481 by @dominik-zeglen
- Expand payment section in order view - #3502 by @dominik-zeglen
- Change TypeScript loader to speed up the build process - #3545 by @patrys

### Bugfixes

- Do not show `Pay For Order` if order is partly paid since partial payment is not supported - #3398 by @jxltom
- Fix attribute filters in the products category view - #3535 by @fowczarek
- Fix storybook dependencies conflict - #3544 by @dominik-zeglen

## 2.1.0

### API

- Change selected connection fields to lists - #3307 by @fowczarek
- Require pagination in connections - #3352 by @maarcingebala
- Replace Graphene view with a custom one - #3263 by @patrys
- Change `sortBy` parameter to use enum type - #3345 by @fowczarek
- Add `me` query to fetch data of a logged-in user - #3202, #3316 by @fowczarek
- Add `canFinalize` field to the Order type - #3356 by @fowczarek
- Extract resolvers and mutations to separate files - #3248 by @fowczarek
- Add VAT tax rates field to country - #3392 by @michaljelonek
- Allow creating orders without users - #3396 by @fowczarek

### Core

- Add Razorpay payment gatway - #3205 by @NyanKiyoshi
- Use standard tax rate as a default tax rate value - #3340 by @fowczarek
- Add description field to the Collection model - #3275 by @fowczarek
- Enforce the POST method on VAT rates fetching - #3337 by @NyanKiyoshi
- Generate thumbnails for category/collection background images - #3270 by @NyanKiyoshi
- Add warm-up support in product image creation mutation - #3276 by @NyanKiyoshi
- Fix error in the `populatedb` script when running it not from the project root - #3272 by @NyanKiyoshi
- Make Webpack rebuilds fast - #3290 by @patrys
- Skip installing Chromium to make deployment faster - #3227 by @jxltom
- Add default test runner - #3258 by @jxltom
- Add Transifex client to Pipfile - #3321 by @jxltom
- Remove additional pytest arguments in tox - #3338 by @jxltom
- Remove test warnings - #3339 by @jxltom
- Remove runtime warning when product has discount - #3310 by @jxltom
- Remove `django-graphene-jwt` warnings - #3228 by @jxltom
- Disable deprecated warnings - #3229 by @jxltom
- Add `AWS_S3_ENDPOINT_URL` setting to support DigitalOcean spaces. - #3281 by @hairychris
- Add `.gitattributes` file to hide diffs for generated files on Github - #3055 by @NyanKiyoshi
- Add database sequence reset to `populatedb` - #3406 by @michaljelonek
- Get authorized amount from succeeded auth transactions - #3417 by @jxltom
- Resort imports by `isort` - #3412 by @jxltom

### Dashboard 2.0

- Add confirmation modal when leaving view with unsaved changes - #3375 by @dominik-zeglen
- Add dialog loading and error states - #3359 by @dominik-zeglen
- Split paths and urls - #3350 by @dominik-zeglen
- Derive state from props in forms - #3360 by @dominik-zeglen
- Apply debounce to autocomplete fields - #3351 by @dominik-zeglen
- Use Apollo signatures - #3353 by @dominik-zeglen
- Add order note field in the order details view - #3346 by @dominik-zeglen
- Add app-wide progress bar - #3312 by @dominik-zeglen
- Ensure that all queries are built on top of TypedQuery - #3309 by @dominik-zeglen
- Close modal windows automatically - #3296 by @dominik-zeglen
- Move URLs to separate files - #3295 by @dominik-zeglen
- Add basic filters for products and orders list - #3237 by @Bonifacy1
- Fetch default currency from API - #3280 by @dominik-zeglen
- Add `displayName` property to components - #3238 by @Bonifacy1
- Add window titles - #3279 by @dominik-zeglen
- Add paginator component - #3265 by @dominik-zeglen
- Update Material UI to 3.6 - #3387 by @patrys
- Upgrade React, Apollo, Webpack and Babel - #3393 by @patrys
- Add pagination for required connections - #3411 by @dominik-zeglen

### Bugfixes

- Fix language codes - #3311 by @jxltom
- Fix resolving empty attributes list - #3293 by @maarcingebala
- Fix range filters not being applied - #3385 by @michaljelonek
- Remove timeout for updating image height - #3344 by @jxltom
- Return error if checkout was not found - #3289 by @maarcingebala
- Solve an auto-resize conflict between Materialize and medium-editor - #3367 by @adonig
- Fix calls to `ngettext_lazy` - #3380 by @patrys
- Filter preauthorized order from succeeded transactions - #3399 by @jxltom
- Fix incorrect country code in fixtures - #3349 by @bingimar
- Fix updating background image of a collection - #3362 by @fowczarek & @dominik-zeglen

### Docs

- Document settings related to generating thumbnails on demand - #3329 by @NyanKiyoshi
- Improve documentation for Heroku deployment - #3170 by @raybesiga
- Update documentation on Docker deployment - #3326 by @jxltom
- Document payment gateway configuration - #3376 by @NyanKiyoshi

## 2.0.0

### API

- Add mutation to delete a customer; add `isActive` field in `customerUpdate` mutation - #3177 by @maarcingebala
- Add mutations to manage authorization keys - #3082 by @maarcingebala
- Add queries for dashboard homepage - #3146 by @maarcingebala
- Allows user to unset homepage collection - #3140 by @oldPadavan
- Use enums as permission codes - #3095 by @the-bionic
- Return absolute image URLs - #3182 by @maarcingebala
- Add `backgroundImage` field to `CategoryInput` - #3153 by @oldPadavan
- Add `dateJoined` and `lastLogin` fields in `User` type - #3169 by @maarcingebala
- Separate `parent` input field from `CategoryInput` - #3150 by @akjanik
- Remove duplicated field in Order type - #3180 by @maarcingebala
- Handle empty `backgroundImage` field in API - #3159 by @maarcingebala
- Generate name-based slug in collection mutations - #3145 by @akjanik
- Remove products field from `collectionUpdate` mutation - #3141 by @oldPadavan
- Change `items` field in `Menu` type from connection to list - #3032 by @oldPadavan
- Make `Meta.description` required in `BaseMutation` - #3034 by @oldPadavan
- Apply `textwrap.dedent` to GraphQL descriptions - #3167 by @fowczarek

### Dashboard 2.0

- Add collection management - #3135 by @dominik-zeglen
- Add customer management - #3176 by @dominik-zeglen
- Add homepage view - #3155, #3178 by @Bonifacy1 and @dominik-zeglen
- Add product type management - #3052 by @dominik-zeglen
- Add site settings management - #3071 by @dominik-zeglen
- Escape node IDs in URLs - #3115 by @dominik-zeglen
- Restyle categories section - #3072 by @Bonifacy1

### Other

- Change relation between `ProductType` and `Attribute` models - #3097 by @maarcingebala
- Remove `quantity-allocated` generation in `populatedb` script - #3084 by @MartinSeibert
- Handle `Money` serialization - #3131 by @Pacu2
- Do not collect unnecessary static files - #3050 by @jxltom
- Remove host mounted volume in `docker-compose` - #3091 by @tiangolo
- Remove custom services names in `docker-compose` - #3092 by @tiangolo
- Replace COUNTRIES with countries.countries - #3079 by @neeraj1909
- Installing dev packages in docker since tests are needed - #3078 by @jxltom
- Remove comparing string in address-form-panel template - #3074 by @tomcio1205
- Move updating variant names to a Celery task - #3189 by @fowczarek

### Bugfixes

- Fix typo in `clean_input` method - #3100 by @the-bionic
- Fix typo in `ShippingMethod` model - #3099 by @the-bionic
- Remove duplicated variable declaration - #3094 by @the-bionic

### Docs

- Add createdb note to getting started for Windows - #3106 by @ajostergaard
- Update docs on pipenv - #3045 by @jxltom<|MERGE_RESOLUTION|>--- conflicted
+++ resolved
@@ -85,11 +85,8 @@
 - Allow specifying users in groups mutations - #5362 by @IKarbowiak
 - Add user can manage field to group type - #5376 by @IKarbowiak
 - Prevent users from modifying a group with permissions they don't hold - #5380 by @IKarbowiak
-<<<<<<< HEAD
+- Add user_permissions on user type - #5390 by @IKarbowiak
 - Update user to group assign restriction - #5395 by @IKarbowiak
-=======
-- Add user_permissions on user type - #5390 by @IKarbowiak
->>>>>>> 934bb7a5
 
 ## 2.9.0
 
